# -*- coding: utf-8 -*-
from __future__ import unicode_literals

import tempfile
import os

from django import forms
from django.contrib import admin
from django.contrib.admin.views.main import ChangeList
from django.core.exceptions import ValidationError
from django.core.files.storage import FileSystemStorage
from django.core.mail import EmailMessage
from django.core.servers.basehttp import FileWrapper
from django.conf.urls import patterns, url
from django.db import models
from django.forms.models import BaseModelFormSet
from django.http import HttpResponse, StreamingHttpResponse
from django.contrib.admin import BooleanFieldListFilter
from django.utils.six import StringIO

from .models import (Article, Chapter, Account, Media, Child, Parent, Picture,
    Widget, DooHickey, Grommet, Whatsit, FancyDoodad, Category, Link,
    PrePopulatedPost, PrePopulatedSubPost, CustomArticle, Section,
    ModelWithStringPrimaryKey, Color, Thing, Actor, Inquisition, Sketch, Person,
    Persona, Subscriber, ExternalSubscriber, OldSubscriber, Vodcast, EmptyModel,
    Fabric, Gallery, Language, Recommendation, Recommender, Collector, Post,
    Gadget, Villain, SuperVillain, Plot, PlotDetails, CyclicOne, CyclicTwo,
    WorkHour, Reservation, FoodDelivery, RowLevelChangePermissionModel, Paper,
    CoverLetter, Story, OtherStory, Book, Promo, ChapterXtra1, Pizza, Topping,
    Album, Question, Answer, ComplexSortedPerson, PluggableSearchPerson, PrePopulatedPostLargeSlug,
    AdminOrderedField, AdminOrderedModelMethod, AdminOrderedAdminMethod,
    AdminOrderedCallable, Report, Color2, UnorderedObject, MainPrepopulated,
    RelatedPrepopulated, UndeletableObject, UnchangeableObject, UserMessenger, Simple, Choice,
<<<<<<< HEAD
    ShortMessage, Telegram, ParentWithDependentChildren, DependentChild)
=======
    ShortMessage, Telegram, FilteredManager, EmptyModelHidden,
    EmptyModelVisible, EmptyModelMixin, State, City, Restaurant, Worker)
>>>>>>> bc742ca1


def callable_year(dt_value):
    try:
        return dt_value.year
    except AttributeError:
        return None
callable_year.admin_order_field = 'date'


class ArticleInline(admin.TabularInline):
    model = Article
    prepopulated_fields = {
        'title': ('content',)
    }
    fieldsets = (
        ('Some fields', {
            'classes': ('collapse',),
            'fields': ('title', 'content')
        }),
        ('Some other fields', {
            'classes': ('wide',),
            'fields': ('date', 'section')
        })
    )


class ChapterInline(admin.TabularInline):
    model = Chapter


class ChapterXtra1Admin(admin.ModelAdmin):
    list_filter = ('chap',
                   'chap__title',
                   'chap__book',
                   'chap__book__name',
                   'chap__book__promo',
                   'chap__book__promo__name',)


class ArticleAdmin(admin.ModelAdmin):
    list_display = ('content', 'date', callable_year, 'model_year', 'modeladmin_year')
    list_filter = ('date', 'section')
    view_on_site = False
    fieldsets = (
        ('Some fields', {
            'classes': ('collapse',),
            'fields': ('title', 'content')
        }),
        ('Some other fields', {
            'classes': ('wide',),
            'fields': ('date', 'section')
        })
    )

    def changelist_view(self, request):
        "Test that extra_context works"
        return super(ArticleAdmin, self).changelist_view(
            request, extra_context={
                'extra_var': 'Hello!'
            }
        )

    def modeladmin_year(self, obj):
        return obj.date.year
    modeladmin_year.admin_order_field = 'date'
    modeladmin_year.short_description = None

    def delete_model(self, request, obj):
        EmailMessage(
            'Greetings from a deleted object',
            'I hereby inform you that some user deleted me',
            'from@example.com',
            ['to@example.com']
        ).send()
        return super(ArticleAdmin, self).delete_model(request, obj)

    def save_model(self, request, obj, form, change=True):
        EmailMessage(
            'Greetings from a created object',
            'I hereby inform you that some user created me',
            'from@example.com',
            ['to@example.com']
        ).send()
        return super(ArticleAdmin, self).save_model(request, obj, form, change)


class RowLevelChangePermissionModelAdmin(admin.ModelAdmin):
    def has_change_permission(self, request, obj=None):
        """ Only allow changing objects with even id number """
        return request.user.is_staff and (obj is not None) and (obj.id % 2 == 0)


class CustomArticleAdmin(admin.ModelAdmin):
    """
    Tests various hooks for using custom templates and contexts.
    """
    change_list_template = 'custom_admin/change_list.html'
    change_form_template = 'custom_admin/change_form.html'
    add_form_template = 'custom_admin/add_form.html'
    object_history_template = 'custom_admin/object_history.html'
    delete_confirmation_template = 'custom_admin/delete_confirmation.html'
    delete_selected_confirmation_template = 'custom_admin/delete_selected_confirmation.html'

    def changelist_view(self, request):
        "Test that extra_context works"
        return super(CustomArticleAdmin, self).changelist_view(
            request, extra_context={
                'extra_var': 'Hello!'
            }
        )


class ThingAdmin(admin.ModelAdmin):
    list_filter = ('color__warm', 'color__value', 'pub_date',)


class InquisitionAdmin(admin.ModelAdmin):
    list_display = ('leader', 'country', 'expected')


class SketchAdmin(admin.ModelAdmin):
    raw_id_fields = ('inquisition', 'defendant0', 'defendant1')


class FabricAdmin(admin.ModelAdmin):
    list_display = ('surface',)
    list_filter = ('surface',)


class BasePersonModelFormSet(BaseModelFormSet):
    def clean(self):
        for person_dict in self.cleaned_data:
            person = person_dict.get('id')
            alive = person_dict.get('alive')
            if person and alive and person.name == "Grace Hopper":
                raise forms.ValidationError("Grace is not a Zombie")


class PersonAdmin(admin.ModelAdmin):
    list_display = ('name', 'gender', 'alive')
    list_editable = ('gender', 'alive')
    list_filter = ('gender',)
    search_fields = ('^name',)
    save_as = True

    def get_changelist_formset(self, request, **kwargs):
        return super(PersonAdmin, self).get_changelist_formset(request,
            formset=BasePersonModelFormSet, **kwargs)

    def get_queryset(self, request):
        # Order by a field that isn't in list display, to be able to test
        # whether ordering is preserved.
        return super(PersonAdmin, self).get_queryset(request).order_by('age')


class FooAccount(Account):
    """A service-specific account of type Foo."""
    servicename = 'foo'


class BarAccount(Account):
    """A service-specific account of type Bar."""
    servicename = 'bar'


class FooAccountAdmin(admin.StackedInline):
    model = FooAccount
    extra = 1


class BarAccountAdmin(admin.StackedInline):
    model = BarAccount
    extra = 1


class PersonaAdmin(admin.ModelAdmin):
    inlines = (
        FooAccountAdmin,
        BarAccountAdmin
    )


class SubscriberAdmin(admin.ModelAdmin):
    actions = ['mail_admin']

    def mail_admin(self, request, selected):
        EmailMessage(
            'Greetings from a ModelAdmin action',
            'This is the test email from a admin action',
            'from@example.com',
            ['to@example.com']
        ).send()


def external_mail(modeladmin, request, selected):
    EmailMessage(
        'Greetings from a function action',
        'This is the test email from a function action',
        'from@example.com',
        ['to@example.com']
    ).send()
external_mail.short_description = 'External mail (Another awesome action)'


def redirect_to(modeladmin, request, selected):
    from django.http import HttpResponseRedirect
    return HttpResponseRedirect('/some-where-else/')
redirect_to.short_description = 'Redirect to (Awesome action)'


def download(modeladmin, request, selected):
    buf = StringIO('This is the content of the file')
    return StreamingHttpResponse(FileWrapper(buf))
download.short_description = 'Download subscription'


def no_perm(modeladmin, request, selected):
    return HttpResponse(content='No permission to perform this action',
                        status=403)
no_perm.short_description = 'No permission to run'


class ExternalSubscriberAdmin(admin.ModelAdmin):
    actions = [redirect_to, external_mail, download, no_perm]


class Podcast(Media):
    release_date = models.DateField()

    class Meta:
        ordering = ('release_date',)  # overridden in PodcastAdmin


class PodcastAdmin(admin.ModelAdmin):
    list_display = ('name', 'release_date')
    list_editable = ('release_date',)
    date_hierarchy = 'release_date'
    ordering = ('name',)


class VodcastAdmin(admin.ModelAdmin):
    list_display = ('name', 'released')
    list_editable = ('released',)

    ordering = ('name',)


class ChildInline(admin.StackedInline):
    model = Child


class ParentAdmin(admin.ModelAdmin):
    model = Parent
    inlines = [ChildInline]

    list_editable = ('name',)

    def save_related(self, request, form, formsets, change):
        super(ParentAdmin, self).save_related(request, form, formsets, change)
        first_name, last_name = form.instance.name.split()
        for child in form.instance.child_set.all():
            if len(child.name.split()) < 2:
                child.name = child.name + ' ' + last_name
                child.save()


class EmptyModelAdmin(admin.ModelAdmin):
    def get_queryset(self, request):
        return super(EmptyModelAdmin, self).get_queryset(request).filter(pk__gt=1)


class OldSubscriberAdmin(admin.ModelAdmin):
    actions = None


temp_storage = FileSystemStorage(tempfile.mkdtemp(dir=os.environ['DJANGO_TEST_TEMP_DIR']))
UPLOAD_TO = os.path.join(temp_storage.location, 'test_upload')


class PictureInline(admin.TabularInline):
    model = Picture
    extra = 1


class GalleryAdmin(admin.ModelAdmin):
    inlines = [PictureInline]


class PictureAdmin(admin.ModelAdmin):
    pass


class LanguageAdmin(admin.ModelAdmin):
    list_display = ['iso', 'shortlist', 'english_name', 'name']
    list_editable = ['shortlist']


class RecommendationAdmin(admin.ModelAdmin):
    search_fields = ('=titletranslation__text', '=recommender__titletranslation__text',)


class WidgetInline(admin.StackedInline):
    model = Widget


class DooHickeyInline(admin.StackedInline):
    model = DooHickey


class GrommetInline(admin.StackedInline):
    model = Grommet


class WhatsitInline(admin.StackedInline):
    model = Whatsit


class FancyDoodadInline(admin.StackedInline):
    model = FancyDoodad


class CategoryAdmin(admin.ModelAdmin):
    list_display = ('id', 'collector', 'order')
    list_editable = ('order',)


class CategoryInline(admin.StackedInline):
    model = Category


class CollectorAdmin(admin.ModelAdmin):
    inlines = [
        WidgetInline, DooHickeyInline, GrommetInline, WhatsitInline,
        FancyDoodadInline, CategoryInline
    ]


class LinkInline(admin.TabularInline):
    model = Link
    extra = 1

    readonly_fields = ("posted", "multiline")

    def multiline(self, instance):
        return "InlineMultiline\ntest\nstring"


class SubPostInline(admin.TabularInline):
    model = PrePopulatedSubPost

    prepopulated_fields = {
        'subslug': ('subtitle',)
    }

    def get_readonly_fields(self, request, obj=None):
        if obj and obj.published:
            return ('subslug',)
        return self.readonly_fields

    def get_prepopulated_fields(self, request, obj=None):
        if obj and obj.published:
            return {}
        return self.prepopulated_fields


class PrePopulatedPostAdmin(admin.ModelAdmin):
    list_display = ['title', 'slug']
    prepopulated_fields = {
        'slug': ('title',)
    }

    inlines = [SubPostInline]

    def get_readonly_fields(self, request, obj=None):
        if obj and obj.published:
            return ('slug',)
        return self.readonly_fields

    def get_prepopulated_fields(self, request, obj=None):
        if obj and obj.published:
            return {}
        return self.prepopulated_fields


class PostAdmin(admin.ModelAdmin):
    list_display = ['title', 'public']
    readonly_fields = (
        'posted', 'awesomeness_level', 'coolness', 'value', 'multiline',
        lambda obj: "foo"
    )

    inlines = [
        LinkInline
    ]

    def coolness(self, instance):
        if instance.pk:
            return "%d amount of cool." % instance.pk
        else:
            return "Unkown coolness."

    def value(self, instance):
        return 1000

    def multiline(self, instance):
        return "Multiline\ntest\nstring"

    value.short_description = 'Value in $US'


class CustomChangeList(ChangeList):
    def get_queryset(self, request):
        return self.root_queryset.filter(pk=9999)  # Does not exist


class GadgetAdmin(admin.ModelAdmin):
    def get_changelist(self, request, **kwargs):
        return CustomChangeList


class ToppingAdmin(admin.ModelAdmin):
    readonly_fields = ('pizzas',)


class PizzaAdmin(admin.ModelAdmin):
    readonly_fields = ('toppings',)


class WorkHourAdmin(admin.ModelAdmin):
    list_display = ('datum', 'employee')
    list_filter = ('employee',)


class FoodDeliveryAdmin(admin.ModelAdmin):
    list_display = ('reference', 'driver', 'restaurant')
    list_editable = ('driver', 'restaurant')


class CoverLetterAdmin(admin.ModelAdmin):
    """
    A ModelAdmin with a custom get_queryset() method that uses defer(), to test
    verbose_name display in messages shown after adding/editing CoverLetter
    instances.
    Note that the CoverLetter model defines a __unicode__ method.
    For testing fix for ticket #14529.
    """

    def get_queryset(self, request):
        return super(CoverLetterAdmin, self).get_queryset(request).defer('date_written')


class PaperAdmin(admin.ModelAdmin):
    """
    A ModelAdmin with a custom get_queryset() method that uses only(), to test
    verbose_name display in messages shown after adding/editing Paper
    instances.
    For testing fix for ticket #14529.
    """

    def get_queryset(self, request):
        return super(PaperAdmin, self).get_queryset(request).only('title')


class ShortMessageAdmin(admin.ModelAdmin):
    """
    A ModelAdmin with a custom get_queryset() method that uses defer(), to test
    verbose_name display in messages shown after adding/editing ShortMessage
    instances.
    For testing fix for ticket #14529.
    """

    def get_queryset(self, request):
        return super(ShortMessageAdmin, self).get_queryset(request).defer('timestamp')


class TelegramAdmin(admin.ModelAdmin):
    """
    A ModelAdmin with a custom get_queryset() method that uses only(), to test
    verbose_name display in messages shown after adding/editing Telegram
    instances.
    Note that the Telegram model defines a __unicode__ method.
    For testing fix for ticket #14529.
    """

    def get_queryset(self, request):
        return super(TelegramAdmin, self).get_queryset(request).only('title')


class StoryForm(forms.ModelForm):
    class Meta:
        widgets = {'title': forms.HiddenInput}


class StoryAdmin(admin.ModelAdmin):
    list_display = ('id', 'title', 'content')
    list_display_links = ('title',)  # 'id' not in list_display_links
    list_editable = ('content', )
    form = StoryForm
    ordering = ["-pk"]


class OtherStoryAdmin(admin.ModelAdmin):
    list_display = ('id', 'title', 'content')
    list_display_links = ('title', 'id')  # 'id' in list_display_links
    list_editable = ('content', )
    ordering = ["-pk"]


class ComplexSortedPersonAdmin(admin.ModelAdmin):
    list_display = ('name', 'age', 'is_employee', 'colored_name')
    ordering = ('name',)

    def colored_name(self, obj):
        return '<span style="color: #%s;">%s</span>' % ('ff00ff', obj.name)
    colored_name.allow_tags = True
    colored_name.admin_order_field = 'name'


class PluggableSearchPersonAdmin(admin.ModelAdmin):
    list_display = ('name', 'age')
    search_fields = ('name',)

    def get_search_results(self, request, queryset, search_term):
        queryset, use_distinct = super(PluggableSearchPersonAdmin, self).get_search_results(request, queryset, search_term)
        try:
            search_term_as_int = int(search_term)
            queryset |= self.model.objects.filter(age=search_term_as_int)
        except:
            pass
        return queryset, use_distinct


class AlbumAdmin(admin.ModelAdmin):
    list_filter = ['title']


class PrePopulatedPostLargeSlugAdmin(admin.ModelAdmin):
    prepopulated_fields = {
        'slug': ('title',)
    }


class AdminOrderedFieldAdmin(admin.ModelAdmin):
    ordering = ('order',)
    list_display = ('stuff', 'order')


class AdminOrderedModelMethodAdmin(admin.ModelAdmin):
    ordering = ('order',)
    list_display = ('stuff', 'some_order')


class AdminOrderedAdminMethodAdmin(admin.ModelAdmin):
    def some_admin_order(self, obj):
        return obj.order
    some_admin_order.admin_order_field = 'order'
    ordering = ('order',)
    list_display = ('stuff', 'some_admin_order')


def admin_ordered_callable(obj):
    return obj.order
admin_ordered_callable.admin_order_field = 'order'


class AdminOrderedCallableAdmin(admin.ModelAdmin):
    ordering = ('order',)
    list_display = ('stuff', admin_ordered_callable)


class ReportAdmin(admin.ModelAdmin):
    def extra(self, request):
        return HttpResponse()

    def get_urls(self):
        # Corner case: Don't call parent implementation
        return patterns('',
            url(r'^extra/$',
                self.extra,
                name='cable_extra'),
        )


class CustomTemplateBooleanFieldListFilter(BooleanFieldListFilter):
    template = 'custom_filter_template.html'


class CustomTemplateFilterColorAdmin(admin.ModelAdmin):
    list_filter = (('warm', CustomTemplateBooleanFieldListFilter),)


# For Selenium Prepopulated tests -------------------------------------
class RelatedPrepopulatedInline1(admin.StackedInline):
    fieldsets = (
        (None, {
            'fields': (('pubdate', 'status'), ('name', 'slug1', 'slug2',),)
        }),
    )
    model = RelatedPrepopulated
    extra = 1
    prepopulated_fields = {'slug1': ['name', 'pubdate'],
                           'slug2': ['status', 'name']}


class RelatedPrepopulatedInline2(admin.TabularInline):
    model = RelatedPrepopulated
    extra = 1
    prepopulated_fields = {'slug1': ['name', 'pubdate'],
                           'slug2': ['status', 'name']}


class MainPrepopulatedAdmin(admin.ModelAdmin):
    inlines = [RelatedPrepopulatedInline1, RelatedPrepopulatedInline2]
    fieldsets = (
        (None, {
            'fields': (('pubdate', 'status'), ('name', 'slug1', 'slug2',),)
        }),
    )
    prepopulated_fields = {'slug1': ['name', 'pubdate'],
                           'slug2': ['status', 'name']}


class UnorderedObjectAdmin(admin.ModelAdmin):
    list_display = ['name']
    list_editable = ['name']
    list_per_page = 2


class UndeletableObjectAdmin(admin.ModelAdmin):
    def change_view(self, *args, **kwargs):
        kwargs['extra_context'] = {'show_delete': False}
        return super(UndeletableObjectAdmin, self).change_view(*args, **kwargs)


class UnchangeableObjectAdmin(admin.ModelAdmin):
    def get_urls(self):
        # Disable change_view, but leave other urls untouched
        urlpatterns = super(UnchangeableObjectAdmin, self).get_urls()
        return [p for p in urlpatterns if not p.name.endswith("_change")]


def callable_on_unknown(obj):
    return obj.unknown


class AttributeErrorRaisingAdmin(admin.ModelAdmin):
    list_display = [callable_on_unknown, ]


class CustomManagerAdmin(admin.ModelAdmin):
    def get_queryset(self, request):
        return FilteredManager.objects


class MessageTestingAdmin(admin.ModelAdmin):
    actions = ["message_debug", "message_info", "message_success",
               "message_warning", "message_error", "message_extra_tags"]

    def message_debug(self, request, selected):
        self.message_user(request, "Test debug", level="debug")

    def message_info(self, request, selected):
        self.message_user(request, "Test info", level="info")

    def message_success(self, request, selected):
        self.message_user(request, "Test success", level="success")

    def message_warning(self, request, selected):
        self.message_user(request, "Test warning", level="warning")

    def message_error(self, request, selected):
        self.message_user(request, "Test error", level="error")

    def message_extra_tags(self, request, selected):
        self.message_user(request, "Test tags", extra_tags="extra_tag")


class ChoiceList(admin.ModelAdmin):
    list_display = ['choice']
    readonly_fields = ['choice']
    fields = ['choice']


<<<<<<< HEAD
class DependentChildAdminForm(forms.ModelForm):
    """
    Issue #20522
    Form to test child dependency on parent object's validation
    """
    def clean(self):
        parent = self.cleaned_data.get('parent')
        if parent.family_name and parent.family_name != self.cleaned_data.get('family_name'):
            raise ValidationError("Children must share a family name with their parents " +
                                  "in this contrived test case")
        return super(DependentChildAdminForm, self).clean()


class DependentChildInline(admin.TabularInline):
    model = DependentChild
    form = DependentChildAdminForm


class ParentWithDependentChildrenAdmin(admin.ModelAdmin):
    inlines = [DependentChildInline]

=======
# Tests for ticket 11277 ----------------------------------

class FormWithoutHiddenField(forms.ModelForm):
    first = forms.CharField()
    second = forms.CharField()


class FormWithoutVisibleField(forms.ModelForm):
    first = forms.CharField(widget=forms.HiddenInput)
    second = forms.CharField(widget=forms.HiddenInput)


class FormWithVisibleAndHiddenField(forms.ModelForm):
    first = forms.CharField(widget=forms.HiddenInput)
    second = forms.CharField()


class EmptyModelVisibleAdmin(admin.ModelAdmin):
    form = FormWithoutHiddenField
    fieldsets = (
        (None, {
            'fields': (('first', 'second'),),
        }),
    )


class EmptyModelHiddenAdmin(admin.ModelAdmin):
    form = FormWithoutVisibleField
    fieldsets = EmptyModelVisibleAdmin.fieldsets


class EmptyModelMixinAdmin(admin.ModelAdmin):
    form = FormWithVisibleAndHiddenField
    fieldsets = EmptyModelVisibleAdmin.fieldsets


class CityInlineAdmin(admin.TabularInline):
    model = City
    view_on_site = False


class StateAdmin(admin.ModelAdmin):
    inlines = [CityInlineAdmin]


class RestaurantInlineAdmin(admin.TabularInline):
    model = Restaurant
    view_on_site = True


class CityAdmin(admin.ModelAdmin):
    inlines = [RestaurantInlineAdmin]
    view_on_site = True


class WorkerAdmin(admin.ModelAdmin):
    def view_on_site(self, obj):
        return '/worker/%s/%s/' % (obj.surname, obj.name)


class WorkerInlineAdmin(admin.TabularInline):
    model = Worker

    def view_on_site(self, obj):
        return '/worker_inline/%s/%s/' % (obj.surname, obj.name)


class RestaurantAdmin(admin.ModelAdmin):
    inlines = [WorkerInlineAdmin]
    view_on_site = False
>>>>>>> bc742ca1

site = admin.AdminSite(name="admin")
site.register(Article, ArticleAdmin)
site.register(CustomArticle, CustomArticleAdmin)
site.register(Section, save_as=True, inlines=[ArticleInline])
site.register(ModelWithStringPrimaryKey)
site.register(Color)
site.register(Thing, ThingAdmin)
site.register(Actor)
site.register(Inquisition, InquisitionAdmin)
site.register(Sketch, SketchAdmin)
site.register(Person, PersonAdmin)
site.register(Persona, PersonaAdmin)
site.register(Subscriber, SubscriberAdmin)
site.register(ExternalSubscriber, ExternalSubscriberAdmin)
site.register(OldSubscriber, OldSubscriberAdmin)
site.register(Podcast, PodcastAdmin)
site.register(Vodcast, VodcastAdmin)
site.register(Parent, ParentAdmin)
site.register(EmptyModel, EmptyModelAdmin)
site.register(Fabric, FabricAdmin)
site.register(Gallery, GalleryAdmin)
site.register(Picture, PictureAdmin)
site.register(Language, LanguageAdmin)
site.register(Recommendation, RecommendationAdmin)
site.register(Recommender)
site.register(Collector, CollectorAdmin)
site.register(Category, CategoryAdmin)
site.register(Post, PostAdmin)
site.register(Gadget, GadgetAdmin)
site.register(Villain)
site.register(SuperVillain)
site.register(Plot)
site.register(PlotDetails)
site.register(CyclicOne)
site.register(CyclicTwo)
site.register(WorkHour, WorkHourAdmin)
site.register(Reservation)
site.register(FoodDelivery, FoodDeliveryAdmin)
site.register(RowLevelChangePermissionModel, RowLevelChangePermissionModelAdmin)
site.register(Paper, PaperAdmin)
site.register(CoverLetter, CoverLetterAdmin)
site.register(ShortMessage, ShortMessageAdmin)
site.register(Telegram, TelegramAdmin)
site.register(Story, StoryAdmin)
site.register(OtherStory, OtherStoryAdmin)
site.register(Report, ReportAdmin)
site.register(MainPrepopulated, MainPrepopulatedAdmin)
site.register(UnorderedObject, UnorderedObjectAdmin)
site.register(UndeletableObject, UndeletableObjectAdmin)
site.register(UnchangeableObject, UnchangeableObjectAdmin)
site.register(State, StateAdmin)
site.register(City, CityAdmin)
site.register(Restaurant, RestaurantAdmin)
site.register(Worker, WorkerAdmin)

# We intentionally register Promo and ChapterXtra1 but not Chapter nor ChapterXtra2.
# That way we cover all four cases:
#     related ForeignKey object registered in admin
#     related ForeignKey object not registered in admin
#     related OneToOne object registered in admin
#     related OneToOne object not registered in admin
# when deleting Book so as exercise all four troublesome (w.r.t escaping
# and calling force_text to avoid problems on Python 2.3) paths through
# contrib.admin.utils's get_deleted_objects function.
site.register(Book, inlines=[ChapterInline])
site.register(Promo)
site.register(ChapterXtra1, ChapterXtra1Admin)
site.register(Pizza, PizzaAdmin)
site.register(Topping, ToppingAdmin)
site.register(Album, AlbumAdmin)
site.register(Question)
site.register(Answer)
site.register(PrePopulatedPost, PrePopulatedPostAdmin)
site.register(ComplexSortedPerson, ComplexSortedPersonAdmin)
site.register(FilteredManager, CustomManagerAdmin)
site.register(PluggableSearchPerson, PluggableSearchPersonAdmin)
site.register(PrePopulatedPostLargeSlug, PrePopulatedPostLargeSlugAdmin)
site.register(AdminOrderedField, AdminOrderedFieldAdmin)
site.register(AdminOrderedModelMethod, AdminOrderedModelMethodAdmin)
site.register(AdminOrderedAdminMethod, AdminOrderedAdminMethodAdmin)
site.register(AdminOrderedCallable, AdminOrderedCallableAdmin)
site.register(Color2, CustomTemplateFilterColorAdmin)
site.register(Simple, AttributeErrorRaisingAdmin)
site.register(UserMessenger, MessageTestingAdmin)
site.register(Choice, ChoiceList)
<<<<<<< HEAD
site.register(ParentWithDependentChildren, ParentWithDependentChildrenAdmin)
=======
site.register(EmptyModelHidden, EmptyModelHiddenAdmin)
site.register(EmptyModelVisible, EmptyModelVisibleAdmin)
site.register(EmptyModelMixin, EmptyModelMixinAdmin)
>>>>>>> bc742ca1

# Register core models we need in our tests
from django.contrib.auth.models import User, Group
from django.contrib.auth.admin import UserAdmin, GroupAdmin
site.register(User, UserAdmin)
site.register(Group, GroupAdmin)

# Used to test URL namespaces
site2 = admin.AdminSite(name="namespaced_admin")
site2.register(User, UserAdmin)
site2.register(Group, GroupAdmin)<|MERGE_RESOLUTION|>--- conflicted
+++ resolved
@@ -31,12 +31,9 @@
     AdminOrderedField, AdminOrderedModelMethod, AdminOrderedAdminMethod,
     AdminOrderedCallable, Report, Color2, UnorderedObject, MainPrepopulated,
     RelatedPrepopulated, UndeletableObject, UnchangeableObject, UserMessenger, Simple, Choice,
-<<<<<<< HEAD
-    ShortMessage, Telegram, ParentWithDependentChildren, DependentChild)
-=======
     ShortMessage, Telegram, FilteredManager, EmptyModelHidden,
-    EmptyModelVisible, EmptyModelMixin, State, City, Restaurant, Worker)
->>>>>>> bc742ca1
+    EmptyModelVisible, EmptyModelMixin, State, City, Restaurant, Worker,
+    ParentWithDependentChildren, DependentChild)
 
 
 def callable_year(dt_value):
@@ -721,7 +718,6 @@
     fields = ['choice']
 
 
-<<<<<<< HEAD
 class DependentChildAdminForm(forms.ModelForm):
     """
     Issue #20522
@@ -743,7 +739,7 @@
 class ParentWithDependentChildrenAdmin(admin.ModelAdmin):
     inlines = [DependentChildInline]
 
-=======
+
 # Tests for ticket 11277 ----------------------------------
 
 class FormWithoutHiddenField(forms.ModelForm):
@@ -814,7 +810,6 @@
 class RestaurantAdmin(admin.ModelAdmin):
     inlines = [WorkerInlineAdmin]
     view_on_site = False
->>>>>>> bc742ca1
 
 site = admin.AdminSite(name="admin")
 site.register(Article, ArticleAdmin)
@@ -901,13 +896,10 @@
 site.register(Simple, AttributeErrorRaisingAdmin)
 site.register(UserMessenger, MessageTestingAdmin)
 site.register(Choice, ChoiceList)
-<<<<<<< HEAD
 site.register(ParentWithDependentChildren, ParentWithDependentChildrenAdmin)
-=======
 site.register(EmptyModelHidden, EmptyModelHiddenAdmin)
 site.register(EmptyModelVisible, EmptyModelVisibleAdmin)
 site.register(EmptyModelMixin, EmptyModelMixinAdmin)
->>>>>>> bc742ca1
 
 # Register core models we need in our tests
 from django.contrib.auth.models import User, Group
