from django.test import TestCase
from django.db import models
from django.db.models.loading import BaseAppCache
from django.db.migrations.state import ProjectState, ModelState, InvalidBasesError


class StateTests(TestCase):
    """
    Tests state construction, rendering and modification by operations.
    """

    def test_create(self):
        """
        Tests making a ProjectState from an AppCache
        """

        new_app_cache = BaseAppCache()

        class Author(models.Model):
            name = models.CharField(max_length=255)
            bio = models.TextField()
            age = models.IntegerField(blank=True, null=True)

            class Meta:
                app_label = "migrations"
                app_cache = new_app_cache
                unique_together = ["name", "bio"]

        class AuthorProxy(Author):
            class Meta:
                app_label = "migrations"
                app_cache = new_app_cache
                proxy = True
                ordering = ["name"]

        class Book(models.Model):
            title = models.CharField(max_length=1000)
            author = models.ForeignKey(Author)
            contributors = models.ManyToManyField(Author)

            class Meta:
                app_label = "migrations"
                app_cache = new_app_cache
                verbose_name = "tome"
                db_table = "test_tome"

        project_state = ProjectState.from_app_cache(new_app_cache)
        author_state = project_state.models['migrations', 'author']
        author_proxy_state = project_state.models['migrations', 'authorproxy']
        book_state = project_state.models['migrations', 'book']

        self.assertEqual(author_state.app_label, "migrations")
        self.assertEqual(author_state.name, "Author")
        self.assertEqual([x for x, y in author_state.fields], ["id", "name", "bio", "age"])
        self.assertEqual(author_state.fields[1][1].max_length, 255)
        self.assertEqual(author_state.fields[2][1].null, False)
        self.assertEqual(author_state.fields[3][1].null, True)
        self.assertEqual(author_state.options, {"unique_together": set(("name", "bio"))})
        self.assertEqual(author_state.bases, (models.Model, ))

        self.assertEqual(book_state.app_label, "migrations")
        self.assertEqual(book_state.name, "Book")
<<<<<<< HEAD
        self.assertEqual([x for x, y in book_state.fields], ["id", "title", "author", "author_id"])
=======
        self.assertEqual([x for x, y in book_state.fields], ["id", "title", "author", "contributors"])
>>>>>>> 041a076d
        self.assertEqual(book_state.fields[1][1].max_length, 1000)
        self.assertEqual(book_state.fields[2][1].null, False)
        self.assertEqual(book_state.fields[3][1].__class__.__name__, "ManyToManyField")
        self.assertEqual(book_state.options, {"verbose_name": "tome", "db_table": "test_tome"})
        self.assertEqual(book_state.bases, (models.Model, ))

        self.assertEqual(author_proxy_state.app_label, "migrations")
        self.assertEqual(author_proxy_state.name, "AuthorProxy")
        self.assertEqual(author_proxy_state.fields, [])
        self.assertEqual(author_proxy_state.options, {"proxy": True, "ordering": ["name"]})
        self.assertEqual(author_proxy_state.bases, ("migrations.author", ))

    def test_render(self):
        """
        Tests rendering a ProjectState into an AppCache.
        """
        project_state = ProjectState()
        project_state.add_model_state(ModelState(
            "migrations",
            "Tag",
            [
                ("id", models.AutoField(primary_key=True)),
                ("name", models.CharField(max_length=100)),
                ("hidden", models.BooleanField()),
            ],
            {},
            None,
        ))

        new_app_cache = project_state.render()
        self.assertEqual(new_app_cache.get_model("migrations", "Tag")._meta.get_field_by_name("name")[0].max_length, 100)
        self.assertEqual(new_app_cache.get_model("migrations", "Tag")._meta.get_field_by_name("hidden")[0].null, False)

    def test_render_multiple_inheritance(self):
        # Use a custom app cache to avoid polluting the global one.
        new_app_cache = BaseAppCache()

        class Book(models.Model):
            title = models.CharField(max_length=1000)

            class Meta:
                app_label = "migrations"
                app_cache = new_app_cache

        class Novel(Book):
            class Meta:
                app_label = "migrations"
                app_cache = new_app_cache

        # First, test rendering individually
        yet_another_app_cache = BaseAppCache()

        # We shouldn't be able to render yet
        with self.assertRaises(ValueError):
            ModelState.from_model(Novel).render(yet_another_app_cache)

        # Once the parent model is in the app cache, it should be fine
        ModelState.from_model(Book).render(yet_another_app_cache)
        ModelState.from_model(Novel).render(yet_another_app_cache)

    def test_render_project_dependencies(self):
        """
        Tests that the ProjectState render method correctly renders models
        to account for inter-model base dependencies.
        """
        new_app_cache = BaseAppCache()

        class A(models.Model):
            class Meta:
                app_label = "migrations"
                app_cache = new_app_cache

        class B(A):
            class Meta:
                app_label = "migrations"
                app_cache = new_app_cache

        class C(B):
            class Meta:
                app_label = "migrations"
                app_cache = new_app_cache

        class D(A):
            class Meta:
                app_label = "migrations"
                app_cache = new_app_cache

        class E(B):
            class Meta:
                app_label = "migrations"
                app_cache = new_app_cache
                proxy = True

        class F(D):
            class Meta:
                app_label = "migrations"
                app_cache = new_app_cache
                proxy = True

        # Make a ProjectState and render it
        project_state = ProjectState()
        project_state.add_model_state(ModelState.from_model(A))
        project_state.add_model_state(ModelState.from_model(B))
        project_state.add_model_state(ModelState.from_model(C))
        project_state.add_model_state(ModelState.from_model(D))
        project_state.add_model_state(ModelState.from_model(E))
        project_state.add_model_state(ModelState.from_model(F))
        final_app_cache = project_state.render()
        self.assertEqual(len(final_app_cache.get_models()), 6)

        # Now make an invalid ProjectState and make sure it fails
        project_state = ProjectState()
        project_state.add_model_state(ModelState.from_model(A))
        project_state.add_model_state(ModelState.from_model(B))
        project_state.add_model_state(ModelState.from_model(C))
        project_state.add_model_state(ModelState.from_model(F))
        with self.assertRaises(InvalidBasesError):
            project_state.render()

    def test_equality(self):
        """
        Tests that == and != are implemented correctly.
        """

        # Test two things that should be equal
        project_state = ProjectState()
        project_state.add_model_state(ModelState(
            "migrations",
            "Tag",
            [
                ("id", models.AutoField(primary_key=True)),
                ("name", models.CharField(max_length=100)),
                ("hidden", models.BooleanField()),
            ],
            {},
            None,
        ))
        other_state = project_state.clone()
        self.assertEqual(project_state, project_state)
        self.assertEqual(project_state, other_state)
        self.assertEqual(project_state != project_state, False)
        self.assertEqual(project_state != other_state, False)

        # Make a very small change (max_len 99) and see if that affects it
        project_state = ProjectState()
        project_state.add_model_state(ModelState(
            "migrations",
            "Tag",
            [
                ("id", models.AutoField(primary_key=True)),
                ("name", models.CharField(max_length=99)),
                ("hidden", models.BooleanField()),
            ],
            {},
            None,
        ))
        self.assertNotEqual(project_state, other_state)
        self.assertEqual(project_state == other_state, False)<|MERGE_RESOLUTION|>--- conflicted
+++ resolved
@@ -60,14 +60,10 @@
 
         self.assertEqual(book_state.app_label, "migrations")
         self.assertEqual(book_state.name, "Book")
-<<<<<<< HEAD
-        self.assertEqual([x for x, y in book_state.fields], ["id", "title", "author", "author_id"])
-=======
-        self.assertEqual([x for x, y in book_state.fields], ["id", "title", "author", "contributors"])
->>>>>>> 041a076d
+        self.assertEqual([x for x, y in book_state.fields], ["id", "title", "author", "author_id", "contributors"])
         self.assertEqual(book_state.fields[1][1].max_length, 1000)
         self.assertEqual(book_state.fields[2][1].null, False)
-        self.assertEqual(book_state.fields[3][1].__class__.__name__, "ManyToManyField")
+        self.assertEqual(book_state.fields[4][1].__class__.__name__, "ManyToManyField")
         self.assertEqual(book_state.options, {"verbose_name": "tome", "db_table": "test_tome"})
         self.assertEqual(book_state.bases, (models.Model, ))
 
