from django.core.serializers.json import DjangoJSONEncoder
from django.db import migrations, models

from ..fields import (
    ArrayField, BigIntegerRangeField, CICharField, CIEmailField, CITextField,
    DateRangeField, DateTimeRangeField, FloatRangeField, HStoreField,
    IntegerRangeField, JSONField, SearchVectorField,
)
from ..models import TagField


class Migration(migrations.Migration):

    dependencies = [
        ('postgres_tests', '0001_setup_extensions'),
    ]

    operations = [
        migrations.CreateModel(
            name='CharArrayModel',
            fields=[
                ('id', models.AutoField(verbose_name='ID', serialize=False, auto_created=True, primary_key=True)),
                ('field', ArrayField(models.CharField(max_length=10), size=None)),
            ],
            options={
                'required_db_vendor': 'postgresql',
            },
            bases=(models.Model,),
        ),
        migrations.CreateModel(
            name='DateTimeArrayModel',
            fields=[
                ('id', models.AutoField(verbose_name='ID', serialize=False, auto_created=True, primary_key=True)),
                ('datetimes', ArrayField(models.DateTimeField(), size=None)),
                ('dates', ArrayField(models.DateField(), size=None)),
                ('times', ArrayField(models.TimeField(), size=None)),
            ],
            options={
                'required_db_vendor': 'postgresql',
            },
            bases=(models.Model,),
        ),
        migrations.CreateModel(
            name='HStoreModel',
            fields=[
                ('id', models.AutoField(verbose_name='ID', serialize=False, auto_created=True, primary_key=True)),
                ('field', HStoreField(blank=True, null=True)),
            ],
            options={
                'required_db_vendor': 'postgresql',
            },
            bases=(models.Model,),
        ),
        migrations.CreateModel(
            name='OtherTypesArrayModel',
            fields=[
                ('id', models.AutoField(verbose_name='ID', serialize=False, auto_created=True, primary_key=True)),
                ('ips', ArrayField(models.GenericIPAddressField(), size=None)),
                ('uuids', ArrayField(models.UUIDField(), size=None)),
                ('decimals', ArrayField(models.DecimalField(max_digits=5, decimal_places=2), size=None)),
                ('tags', ArrayField(TagField(), blank=True, null=True, size=None)),
            ],
            options={
                'required_db_vendor': 'postgresql',
            },
            bases=(models.Model,),
        ),
        migrations.CreateModel(
            name='IntegerArrayModel',
            fields=[
                ('id', models.AutoField(verbose_name='ID', serialize=False, auto_created=True, primary_key=True)),
                ('field', ArrayField(models.IntegerField(), size=None)),
            ],
            options={
                'required_db_vendor': 'postgresql',
            },
            bases=(models.Model,),
        ),
        migrations.CreateModel(
            name='NestedIntegerArrayModel',
            fields=[
                ('id', models.AutoField(verbose_name='ID', serialize=False, auto_created=True, primary_key=True)),
                ('field', ArrayField(ArrayField(models.IntegerField(), size=None), size=None)),
            ],
            options={
                'required_db_vendor': 'postgresql',
            },
            bases=(models.Model,),
        ),
        migrations.CreateModel(
            name='NullableIntegerArrayModel',
            fields=[
                ('id', models.AutoField(verbose_name='ID', serialize=False, auto_created=True, primary_key=True)),
                ('field', ArrayField(models.IntegerField(), size=None, null=True, blank=True)),
            ],
            options={
                'required_db_vendor': 'postgresql',
            },
            bases=(models.Model,),
        ),
        migrations.CreateModel(
            name='CharFieldModel',
            fields=[
                ('id', models.AutoField(verbose_name='ID', serialize=False, auto_created=True, primary_key=True)),
                ('field', models.CharField(max_length=16)),
            ],
            options=None,
            bases=None,
        ),
        migrations.CreateModel(
            name='TextFieldModel',
            fields=[
                ('id', models.AutoField(verbose_name='ID', serialize=False, auto_created=True, primary_key=True)),
                ('field', models.TextField()),
            ],
            options=None,
            bases=None,
        ),
        migrations.CreateModel(
            name='Scene',
            fields=[
                ('id', models.AutoField(verbose_name='ID', serialize=False, auto_created=True, primary_key=True)),
                ('scene', models.CharField(max_length=255)),
                ('setting', models.CharField(max_length=255)),
            ],
            options=None,
            bases=None,
        ),
        migrations.CreateModel(
            name='Character',
            fields=[
                ('id', models.AutoField(verbose_name='ID', serialize=False, auto_created=True, primary_key=True)),
                ('name', models.CharField(max_length=255)),
            ],
            options=None,
            bases=None,
        ),
        migrations.CreateModel(
            name='CITestModel',
            fields=[
                ('name', CICharField(primary_key=True, max_length=255)),
                ('email', CIEmailField()),
                ('description', CITextField()),
            ],
            options={
                'required_db_vendor': 'postgresql',
            },
            bases=None,
        ),
        migrations.CreateModel(
            name='Line',
            fields=[
                ('id', models.AutoField(verbose_name='ID', serialize=False, auto_created=True, primary_key=True)),
                ('scene', models.ForeignKey('postgres_tests.Scene', on_delete=models.SET_NULL)),
                ('character', models.ForeignKey('postgres_tests.Character', on_delete=models.SET_NULL)),
                ('dialogue', models.TextField(blank=True, null=True)),
                ('dialogue_search_vector', SearchVectorField(blank=True, null=True)),
                ('dialogue_config', models.CharField(max_length=100, blank=True, null=True)),
            ],
            options={
                'required_db_vendor': 'postgresql',
            },
            bases=None,
        ),
        migrations.CreateModel(
            name='AggregateTestModel',
            fields=[
                ('id', models.AutoField(verbose_name='ID', serialize=False, auto_created=True, primary_key=True)),
                ('boolean_field', models.NullBooleanField()),
                ('char_field', models.CharField(max_length=30, blank=True)),
                ('integer_field', models.IntegerField(null=True)),
            ]
        ),
        migrations.CreateModel(
            name='StatTestModel',
            fields=[
                ('id', models.AutoField(verbose_name='ID', serialize=False, auto_created=True, primary_key=True)),
                ('int1', models.IntegerField()),
                ('int2', models.IntegerField()),
                ('related_field', models.ForeignKey(
                    'postgres_tests.AggregateTestModel',
                    models.SET_NULL,
                    null=True,
                )),
            ]
        ),
        migrations.CreateModel(
            name='NowTestModel',
            fields=[
                ('id', models.AutoField(verbose_name='ID', serialize=False, auto_created=True, primary_key=True)),
                ('when', models.DateTimeField(null=True, default=None)),
            ]
        ),
        migrations.CreateModel(
            name='RangesModel',
            fields=[
                ('id', models.AutoField(verbose_name='ID', serialize=False, auto_created=True, primary_key=True)),
                ('ints', IntegerRangeField(null=True, blank=True)),
                ('bigints', BigIntegerRangeField(null=True, blank=True)),
                ('floats', FloatRangeField(null=True, blank=True)),
                ('timestamps', DateTimeRangeField(null=True, blank=True)),
                ('dates', DateRangeField(null=True, blank=True)),
            ],
            options={
                'required_db_vendor': 'postgresql'
            },
            bases=(models.Model,)
        ),
        migrations.CreateModel(
            name='RangeLookupsModel',
            fields=[
                ('parent', models.ForeignKey(
                    'postgres_tests.RangesModel',
                    models.SET_NULL,
                    blank=True, null=True,
                )),
                ('integer', models.IntegerField(blank=True, null=True)),
                ('big_integer', models.BigIntegerField(blank=True, null=True)),
                ('float', models.FloatField(blank=True, null=True)),
                ('timestamp', models.DateTimeField(blank=True, null=True)),
                ('date', models.DateField(blank=True, null=True)),
            ],
            options={
                'required_db_vendor': 'postgresql',
            },
            bases=(models.Model,),
        ),
        migrations.CreateModel(
            name='JSONModel',
            fields=[
                ('id', models.AutoField(verbose_name='ID', serialize=False, auto_created=True, primary_key=True)),
                ('field', JSONField(null=True, blank=True)),
                ('field_custom', JSONField(null=True, blank=True, encoder=DjangoJSONEncoder)),
            ],
            options={
                'required_db_features': {'has_jsonb_datatype'},
            },
            bases=(models.Model,),
        ),
<<<<<<< HEAD
    ]
=======
        migrations.CreateModel(
            name='FilterAggParentModel',
            fields=[
                ('id', models.AutoField(verbose_name='ID', serialize=False, auto_created=True, primary_key=True)),
            ],
            options={
            },
            bases=(models.Model,),
        ),
        migrations.CreateModel(
            name='FilterAggTestModel',
            fields=[
                ('id', models.AutoField(verbose_name='ID', serialize=False, auto_created=True, primary_key=True)),
                ('integer_field', models.IntegerField(default=0)),
                ('parent', models.ForeignKey(
                    'postgres_tests.FilterAggParentModel',
                    on_delete=models.CASCADE,
                )),
            ],
            options={
            },
            bases=(models.Model,),
        ),

    ]

    def apply(self, project_state, schema_editor, collect_sql=False):
        try:
            PG_VERSION = schema_editor.connection.pg_version
        except AttributeError:
            pass  # We are probably not on PostgreSQL
        else:
            if PG_VERSION >= 90200:
                self.operations = self.operations + self.pg_92_operations
            if PG_VERSION >= 90400:
                self.operations = self.operations + self.pg_94_operations
        return super(Migration, self).apply(project_state, schema_editor, collect_sql)
>>>>>>> 7c844326
<|MERGE_RESOLUTION|>--- conflicted
+++ resolved
@@ -237,9 +237,6 @@
             },
             bases=(models.Model,),
         ),
-<<<<<<< HEAD
-    ]
-=======
         migrations.CreateModel(
             name='FilterAggParentModel',
             fields=[
@@ -264,17 +261,4 @@
             bases=(models.Model,),
         ),
 
-    ]
-
-    def apply(self, project_state, schema_editor, collect_sql=False):
-        try:
-            PG_VERSION = schema_editor.connection.pg_version
-        except AttributeError:
-            pass  # We are probably not on PostgreSQL
-        else:
-            if PG_VERSION >= 90200:
-                self.operations = self.operations + self.pg_92_operations
-            if PG_VERSION >= 90400:
-                self.operations = self.operations + self.pg_94_operations
-        return super(Migration, self).apply(project_state, schema_editor, collect_sql)
->>>>>>> 7c844326
+    ]