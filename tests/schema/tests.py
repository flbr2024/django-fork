from __future__ import absolute_import
import datetime
import unittest

from django.test import TransactionTestCase
from django.db import connection, DatabaseError, IntegrityError
from django.db.models.fields import IntegerField, TextField, CharField, SlugField
from django.db.models.fields.related import ManyToManyField, ForeignKey
from django.db.models.loading import BaseAppCache
from django.db.transaction import atomic
from .models import Author, AuthorWithM2M, Book, BookWithSlug, BookWithM2M, BookWithRepointedAuthor, Tag, TagIndexed, TagM2MTest, TagUniqueRename, UniqueTest, DummyTarget


class SchemaTests(TransactionTestCase):
    """
    Tests that the schema-alteration code works correctly.

    Be aware that these tests are more liable than most to false results,
    as sometimes the code to check if a test has worked is almost as complex
    as the code it is testing.
    """

    available_apps = []

<<<<<<< HEAD
    models = [Author, AuthorWithM2M, Book, BookWithSlug, BookWithM2M, BookWithRepointedAuthor, Tag, TagIndexed, TagM2MTest, TagUniqueRename, UniqueTest, DummyTarget]
    no_table_strings = ["no such table", "unknown table", "does not exist"]
=======
    models = [Author, AuthorWithM2M, Book, BookWithSlug, BookWithM2M, Tag, TagIndexed, TagM2MTest, TagUniqueRename, UniqueTest]
>>>>>>> 9d12f68a

    # Utility functions

    def tearDown(self):
        # Delete any tables made for our models
        self.delete_tables()

    def delete_tables(self):
        "Deletes all model tables for our models for a clean test environment"
        cursor = connection.cursor()
        connection.disable_constraint_checking()
        table_names = connection.introspection.table_names(cursor)
        for model in self.models:
            # Remove any M2M tables first
            for field in model._meta.local_many_to_many:
                with atomic():
                    tbl = field.rel.through._meta.db_table
                    if tbl in table_names:
                        cursor.execute(connection.schema_editor().sql_delete_table % {
                            "table": connection.ops.quote_name(tbl),
                        })
                        table_names.remove(tbl)
            # Then remove the main tables
            with atomic():
                tbl = model._meta.db_table
                if tbl in table_names:
                    cursor.execute(connection.schema_editor().sql_delete_table % {
                        "table": connection.ops.quote_name(tbl),
                    })
                    table_names.remove(tbl)
        connection.enable_constraint_checking()

    def column_classes(self, model):
        cursor = connection.cursor()
        columns = dict(
            (d[0], (connection.introspection.get_field_type(d[1], d), d))
            for d in connection.introspection.get_table_description(
                cursor,
                model._meta.db_table,
            )
        )
        # SQLite has a different format for field_type
        for name, (type, desc) in columns.items():
            if isinstance(type, tuple):
                columns[name] = (type[0], desc)
        # SQLite also doesn't error properly
        if not columns:
            raise DatabaseError("Table does not exist (empty pragma)")
        return columns

    # Tests

    def test_creation_deletion(self):
        """
        Tries creating a model's table, and then deleting it.
        """
        # Create the table
        with connection.schema_editor() as editor:
            editor.create_model(Author)
        # Check that it's there
        list(Author.objects.all())
        # Clean up that table
        with connection.schema_editor() as editor:
            editor.delete_model(Author)
        # Check that it's gone
        self.assertRaises(
            DatabaseError,
            lambda: list(Author.objects.all()),
        )

    @unittest.skipUnless(connection.features.supports_foreign_keys, "No FK support")
    def test_fk(self):
        "Tests that creating tables out of FK order, then repointing, works"
        # Create the table
        with connection.schema_editor() as editor:
            editor.create_model(Book)
            editor.create_model(Author)
            editor.create_model(DummyTarget)
        # Check that initial tables are there
        list(Author.objects.all())
        list(Book.objects.all())
        # Make sure the FK constraint is present
        with self.assertRaises(IntegrityError):
            Book.objects.create(
                author_id = 1,
                title = "Much Ado About Foreign Keys",
                pub_date = datetime.datetime.now(),
            )
        # Repoint the FK constraint
        new_field = ForeignKey(DummyTarget)
        new_field.contribute_to_class(BookWithRepointedAuthor, "author")
        with connection.schema_editor() as editor:
            editor.alter_field(
                Book,
                Book._meta.get_field_by_name("author")[0],
                new_field,
                strict=True,
            )
        # Make sure the new FK constraint is present
        constraints = connection.introspection.get_constraints(connection.cursor(), Book._meta.db_table)
        for name, details in constraints.items():
            if details['columns'] == ["author_id"] and details['foreign_key']:
                self.assertEqual(details['foreign_key'], ('schema_dummytarget', 'id'))
                break
        else:
            self.fail("No FK constraint for author_id found")

    def test_add_field(self):
        """
        Tests adding fields to models
        """
        # Create the table
        with connection.schema_editor() as editor:
            editor.create_model(Author)
        # Ensure there's no age field
        columns = self.column_classes(Author)
        self.assertNotIn("age", columns)
        # Alter the name field to a TextField
        new_field = IntegerField(null=True)
        new_field.set_attributes_from_name("age")
        with connection.schema_editor() as editor:
            editor.add_field(
                Author,
                new_field,
            )
        # Ensure the field is right afterwards
        columns = self.column_classes(Author)
        self.assertEqual(columns['age'][0], "IntegerField")
        self.assertEqual(columns['age'][1][6], True)

    def test_alter(self):
        """
        Tests simple altering of fields
        """
        # Create the table
        with connection.schema_editor() as editor:
            editor.create_model(Author)
        # Ensure the field is right to begin with
        columns = self.column_classes(Author)
        self.assertEqual(columns['name'][0], "CharField")
        self.assertEqual(bool(columns['name'][1][6]), bool(connection.features.interprets_empty_strings_as_nulls))
        # Alter the name field to a TextField
        new_field = TextField(null=True)
        new_field.set_attributes_from_name("name")
        with connection.schema_editor() as editor:
            editor.alter_field(
                Author,
                Author._meta.get_field_by_name("name")[0],
                new_field,
                strict=True,
            )
        # Ensure the field is right afterwards
        columns = self.column_classes(Author)
        self.assertEqual(columns['name'][0], "TextField")
        self.assertEqual(columns['name'][1][6], True)
        # Change nullability again
        new_field2 = TextField(null=False)
        new_field2.set_attributes_from_name("name")
        with connection.schema_editor() as editor:
            editor.alter_field(
                Author,
                new_field,
                new_field2,
                strict=True,
            )
        # Ensure the field is right afterwards
        columns = self.column_classes(Author)
        self.assertEqual(columns['name'][0], "TextField")
        self.assertEqual(bool(columns['name'][1][6]), False)

    def test_rename(self):
        """
        Tests simple altering of fields
        """
        # Create the table
        with connection.schema_editor() as editor:
            editor.create_model(Author)
        # Ensure the field is right to begin with
        columns = self.column_classes(Author)
        self.assertEqual(columns['name'][0], "CharField")
        self.assertNotIn("display_name", columns)
        # Alter the name field's name
        new_field = CharField(max_length=254)
        new_field.set_attributes_from_name("display_name")
        with connection.schema_editor() as editor:
            editor.alter_field(
                Author,
                Author._meta.get_field_by_name("name")[0],
                new_field,
                strict = True,
            )
        # Ensure the field is right afterwards
        columns = self.column_classes(Author)
        self.assertEqual(columns['display_name'][0], "CharField")
        self.assertNotIn("name", columns)

    def test_m2m_create(self):
        """
        Tests M2M fields on models during creation
        """
        # Create the tables
        with connection.schema_editor() as editor:
            editor.create_model(Author)
            editor.create_model(TagM2MTest)
            editor.create_model(BookWithM2M)
        # Ensure there is now an m2m table there
        columns = self.column_classes(BookWithM2M._meta.get_field_by_name("tags")[0].rel.through)
        self.assertEqual(columns['tagm2mtest_id'][0], "IntegerField")

    def test_m2m(self):
        """
        Tests adding/removing M2M fields on models
        """
        # Create the tables
        with connection.schema_editor() as editor:
            editor.create_model(AuthorWithM2M)
            editor.create_model(TagM2MTest)
        # Create an M2M field
        new_field = ManyToManyField("schema.TagM2MTest", related_name="authors")
        new_field.contribute_to_class(AuthorWithM2M, "tags")
        try:
            # Ensure there's no m2m table there
            self.assertRaises(DatabaseError, self.column_classes, new_field.rel.through)
            # Add the field
            with connection.schema_editor() as editor:
                editor.add_field(
                    Author,
                    new_field,
                )
            # Ensure there is now an m2m table there
            columns = self.column_classes(new_field.rel.through)
            self.assertEqual(columns['tagm2mtest_id'][0], "IntegerField")
            # Remove the M2M table again
            with connection.schema_editor() as editor:
                editor.remove_field(
                    Author,
                    new_field,
                )
            # Ensure there's no m2m table there
            self.assertRaises(DatabaseError, self.column_classes, new_field.rel.through)
        finally:
            # Cleanup model states
            AuthorWithM2M._meta.local_many_to_many.remove(new_field)

    def test_m2m_repoint(self):
        """
        Tests repointing M2M fields
        """
        # Create the tables
        with connection.schema_editor() as editor:
            editor.create_model(Author)
            editor.create_model(BookWithM2M)
            editor.create_model(TagM2MTest)
            editor.create_model(UniqueTest)
        # Ensure the M2M exists and points to TagM2MTest
        constraints = connection.introspection.get_constraints(connection.cursor(), BookWithM2M._meta.get_field_by_name("tags")[0].rel.through._meta.db_table)
        if connection.features.supports_foreign_keys:
            for name, details in constraints.items():
                if details['columns'] == ["tagm2mtest_id"] and details['foreign_key']:
                    self.assertEqual(details['foreign_key'], ('schema_tagm2mtest', 'id'))
                    break
            else:
                self.fail("No FK constraint for tagm2mtest_id found")
        # Repoint the M2M
        new_field = ManyToManyField(UniqueTest)
        new_field.contribute_to_class(BookWithM2M, "uniques")
        try:
            with connection.schema_editor() as editor:
                editor.alter_field(
                    Author,
                    BookWithM2M._meta.get_field_by_name("tags")[0],
                    new_field,
                )
            # Ensure old M2M is gone
            self.assertRaises(DatabaseError, self.column_classes, BookWithM2M._meta.get_field_by_name("tags")[0].rel.through)
            # Ensure the new M2M exists and points to UniqueTest
            constraints = connection.introspection.get_constraints(connection.cursor(), new_field.rel.through._meta.db_table)
            if connection.features.supports_foreign_keys:
                for name, details in constraints.items():
                    if details['columns'] == ["uniquetest_id"] and details['foreign_key']:
                        self.assertEqual(details['foreign_key'], ('schema_uniquetest', 'id'))
                        break
                else:
                    self.fail("No FK constraint for uniquetest_id found")
        finally:
            # Cleanup model states
            BookWithM2M._meta.local_many_to_many.remove(new_field)
            del BookWithM2M._meta._m2m_cache

    @unittest.skipUnless(connection.features.supports_check_constraints, "No check constraints")
    def test_check_constraints(self):
        """
        Tests creating/deleting CHECK constraints
        """
        # Create the tables
        with connection.schema_editor() as editor:
            editor.create_model(Author)
        # Ensure the constraint exists
        constraints = connection.introspection.get_constraints(connection.cursor(), Author._meta.db_table)
        for name, details in constraints.items():
            if details['columns'] == ["height"] and details['check']:
                break
        else:
            self.fail("No check constraint for height found")
        # Alter the column to remove it
        new_field = IntegerField(null=True, blank=True)
        new_field.set_attributes_from_name("height")
        with connection.schema_editor() as editor:
            editor.alter_field(
                Author,
                Author._meta.get_field_by_name("height")[0],
                new_field,
                strict = True,
            )
        constraints = connection.introspection.get_constraints(connection.cursor(), Author._meta.db_table)
        for name, details in constraints.items():
            if details['columns'] == ["height"] and details['check']:
                self.fail("Check constraint for height found")
        # Alter the column to re-add it
        with connection.schema_editor() as editor:
            editor.alter_field(
                Author,
                new_field,
                Author._meta.get_field_by_name("height")[0],
                strict = True,
            )
        constraints = connection.introspection.get_constraints(connection.cursor(), Author._meta.db_table)
        for name, details in constraints.items():
            if details['columns'] == ["height"] and details['check']:
                break
        else:
            self.fail("No check constraint for height found")

    def test_unique(self):
        """
        Tests removing and adding unique constraints to a single column.
        """
        # Create the table
        with connection.schema_editor() as editor:
            editor.create_model(Tag)
        # Ensure the field is unique to begin with
        Tag.objects.create(title="foo", slug="foo")
        self.assertRaises(IntegrityError, Tag.objects.create, title="bar", slug="foo")
        Tag.objects.all().delete()
        # Alter the slug field to be non-unique
        new_field = SlugField(unique=False)
        new_field.set_attributes_from_name("slug")
        with connection.schema_editor() as editor:
            editor.alter_field(
                Tag,
                Tag._meta.get_field_by_name("slug")[0],
                new_field,
                strict = True,
            )
        # Ensure the field is no longer unique
        Tag.objects.create(title="foo", slug="foo")
        Tag.objects.create(title="bar", slug="foo")
        Tag.objects.all().delete()
        # Alter the slug field to be unique
        new_new_field = SlugField(unique=True)
        new_new_field.set_attributes_from_name("slug")
        with connection.schema_editor() as editor:
            editor.alter_field(
                Tag,
                new_field,
                new_new_field,
                strict = True,
            )
        # Ensure the field is unique again
        Tag.objects.create(title="foo", slug="foo")
        self.assertRaises(IntegrityError, Tag.objects.create, title="bar", slug="foo")
        Tag.objects.all().delete()
        # Rename the field
        new_field = SlugField(unique=False)
        new_field.set_attributes_from_name("slug2")
        with connection.schema_editor() as editor:
            editor.alter_field(
                Tag,
                Tag._meta.get_field_by_name("slug")[0],
                TagUniqueRename._meta.get_field_by_name("slug2")[0],
                strict = True,
            )
        # Ensure the field is still unique
        TagUniqueRename.objects.create(title="foo", slug2="foo")
        self.assertRaises(IntegrityError, TagUniqueRename.objects.create, title="bar", slug2="foo")
        Tag.objects.all().delete()

    def test_unique_together(self):
        """
        Tests removing and adding unique_together constraints on a model.
        """
        # Create the table
        with connection.schema_editor() as editor:
            editor.create_model(UniqueTest)
        # Ensure the fields are unique to begin with
        UniqueTest.objects.create(year=2012, slug="foo")
        UniqueTest.objects.create(year=2011, slug="foo")
        UniqueTest.objects.create(year=2011, slug="bar")
        self.assertRaises(IntegrityError, UniqueTest.objects.create, year=2012, slug="foo")
        UniqueTest.objects.all().delete()
        # Alter the model to it's non-unique-together companion
        with connection.schema_editor() as editor:
            editor.alter_unique_together(
                UniqueTest,
                UniqueTest._meta.unique_together,
                [],
            )
        # Ensure the fields are no longer unique
        UniqueTest.objects.create(year=2012, slug="foo")
        UniqueTest.objects.create(year=2012, slug="foo")
        UniqueTest.objects.all().delete()
        # Alter it back
        new_new_field = SlugField(unique=True)
        new_new_field.set_attributes_from_name("slug")
        with connection.schema_editor() as editor:
            editor.alter_unique_together(
                UniqueTest,
                [],
                UniqueTest._meta.unique_together,
            )
        # Ensure the fields are unique again
        UniqueTest.objects.create(year=2012, slug="foo")
        self.assertRaises(IntegrityError, UniqueTest.objects.create, year=2012, slug="foo")
        UniqueTest.objects.all().delete()

    def test_index_together(self):
        """
        Tests removing and adding index_together constraints on a model.
        """
        # Create the table
        with connection.schema_editor() as editor:
            editor.create_model(Tag)
        # Ensure there's no index on the year/slug columns first
        self.assertEqual(
            False,
            any(
                c["index"]
                for c in connection.introspection.get_constraints(connection.cursor(), "schema_tag").values()
                if c['columns'] == ["slug", "title"]
            ),
        )
        # Alter the model to add an index
        with connection.schema_editor() as editor:
            editor.alter_index_together(
                Tag,
                [],
                [("slug", "title")],
            )
        # Ensure there is now an index
        self.assertEqual(
            True,
            any(
                c["index"]
                for c in connection.introspection.get_constraints(connection.cursor(), "schema_tag").values()
                if c['columns'] == ["slug", "title"]
            ),
        )
        # Alter it back
        new_new_field = SlugField(unique=True)
        new_new_field.set_attributes_from_name("slug")
        with connection.schema_editor() as editor:
            editor.alter_index_together(
                Tag,
                [("slug", "title")],
                [],
            )
        # Ensure there's no index
        self.assertEqual(
            False,
            any(
                c["index"]
                for c in connection.introspection.get_constraints(connection.cursor(), "schema_tag").values()
                if c['columns'] == ["slug", "title"]
            ),
        )

    def test_create_index_together(self):
        """
        Tests creating models with index_together already defined
        """
        # Create the table
        with connection.schema_editor() as editor:
            editor.create_model(TagIndexed)
        # Ensure there is an index
        self.assertEqual(
            True,
            any(
                c["index"]
                for c in connection.introspection.get_constraints(connection.cursor(), "schema_tagindexed").values()
                if c['columns'] == ["slug", "title"]
            ),
        )

    def test_db_table(self):
        """
        Tests renaming of the table
        """
        # Create the table
        with connection.schema_editor() as editor:
            editor.create_model(Author)
        # Ensure the table is there to begin with
        columns = self.column_classes(Author)
        self.assertEqual(columns['name'][0], "CharField")
        # Alter the table
        with connection.schema_editor() as editor:
            editor.alter_db_table(
                Author,
                "schema_author",
                "schema_otherauthor",
            )
        # Ensure the table is there afterwards
        Author._meta.db_table = "schema_otherauthor"
        columns = self.column_classes(Author)
        self.assertEqual(columns['name'][0], "CharField")
        # Alter the table again
        with connection.schema_editor() as editor:
            editor.alter_db_table(
                Author,
                "schema_otherauthor",
                "schema_author",
            )
        # Ensure the table is still there
        Author._meta.db_table = "schema_author"
        columns = self.column_classes(Author)
        self.assertEqual(columns['name'][0], "CharField")

    def test_indexes(self):
        """
        Tests creation/altering of indexes
        """
        # Create the table
        with connection.schema_editor() as editor:
            editor.create_model(Author)
            editor.create_model(Book)
        # Ensure the table is there and has the right index
        self.assertIn(
            "title",
            connection.introspection.get_indexes(connection.cursor(), Book._meta.db_table),
        )
        # Alter to remove the index
        new_field = CharField(max_length=100, db_index=False)
        new_field.set_attributes_from_name("title")
        with connection.schema_editor() as editor:
            editor.alter_field(
                Book,
                Book._meta.get_field_by_name("title")[0],
                new_field,
                strict = True,
            )
        # Ensure the table is there and has no index
        self.assertNotIn(
            "title",
            connection.introspection.get_indexes(connection.cursor(), Book._meta.db_table),
        )
        # Alter to re-add the index
        with connection.schema_editor() as editor:
            editor.alter_field(
                Book,
                new_field,
                Book._meta.get_field_by_name("title")[0],
                strict = True,
            )
        # Ensure the table is there and has the index again
        self.assertIn(
            "title",
            connection.introspection.get_indexes(connection.cursor(), Book._meta.db_table),
        )
        # Add a unique column, verify that creates an implicit index
        with connection.schema_editor() as editor:
            editor.add_field(
                Book,
                BookWithSlug._meta.get_field_by_name("slug")[0],
            )
        self.assertIn(
            "slug",
            connection.introspection.get_indexes(connection.cursor(), Book._meta.db_table),
        )
        # Remove the unique, check the index goes with it
        new_field2 = CharField(max_length=20, unique=False)
        new_field2.set_attributes_from_name("slug")
        with connection.schema_editor() as editor:
            editor.alter_field(
                BookWithSlug,
                BookWithSlug._meta.get_field_by_name("slug")[0],
                new_field2,
                strict = True,
            )
        self.assertNotIn(
            "slug",
            connection.introspection.get_indexes(connection.cursor(), Book._meta.db_table),
        )

    def test_primary_key(self):
        """
        Tests altering of the primary key
        """
        # Create the table
        with connection.schema_editor() as editor:
            editor.create_model(Tag)
        # Ensure the table is there and has the right PK
        self.assertTrue(
            connection.introspection.get_indexes(connection.cursor(), Tag._meta.db_table)['id']['primary_key'],
        )
        # Alter to change the PK
        new_field = SlugField(primary_key=True)
        new_field.set_attributes_from_name("slug")
        with connection.schema_editor() as editor:
            editor.remove_field(Tag, Tag._meta.get_field_by_name("id")[0])
            editor.alter_field(
                Tag,
                Tag._meta.get_field_by_name("slug")[0],
                new_field,
            )
        # Ensure the PK changed
        self.assertNotIn(
            'id',
            connection.introspection.get_indexes(connection.cursor(), Tag._meta.db_table),
        )
        self.assertTrue(
            connection.introspection.get_indexes(connection.cursor(), Tag._meta.db_table)['slug']['primary_key'],
        )

    def test_context_manager_exit(self):
        """
        Ensures transaction is correctly closed when an error occurs
        inside a SchemaEditor context.
        """
        class SomeError(Exception):
            pass
        try:
            with connection.schema_editor() as editor:
                raise SomeError
        except SomeError:
            self.assertFalse(connection.in_atomic_block)<|MERGE_RESOLUTION|>--- conflicted
+++ resolved
@@ -22,12 +22,7 @@
 
     available_apps = []
 
-<<<<<<< HEAD
     models = [Author, AuthorWithM2M, Book, BookWithSlug, BookWithM2M, BookWithRepointedAuthor, Tag, TagIndexed, TagM2MTest, TagUniqueRename, UniqueTest, DummyTarget]
-    no_table_strings = ["no such table", "unknown table", "does not exist"]
-=======
-    models = [Author, AuthorWithM2M, Book, BookWithSlug, BookWithM2M, Tag, TagIndexed, TagM2MTest, TagUniqueRename, UniqueTest]
->>>>>>> 9d12f68a
 
     # Utility functions
 
