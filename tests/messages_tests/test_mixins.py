<<<<<<< HEAD
from django.test import TestCase, override_settings
=======
from django.core.signing import b64_decode
from django.test import SimpleTestCase, override_settings
>>>>>>> 2b4b6c8a
from django.urls import reverse

from .models import SomeObject
from .urls import ContactFormViewWithMsg, DeleteFormViewWithMsg


@override_settings(ROOT_URLCONF='messages_tests.urls')
class SuccessMessageMixinTests(TestCase):

    def test_set_messages_success(self):
        author = {'name': 'John Doe', 'slug': 'success-msg'}
        add_url = reverse('add_success_msg')
        req = self.client.post(add_url, author)
<<<<<<< HEAD
        self.assertIn(ContactFormViewWithMsg.success_message % author, req.cookies['messages'].value)

    def test_set_messages_success_on_delete(self):
        object_to_delete = SomeObject.objects.create(name="MyObject")
        delete_url = reverse('success_msg_on_delete', args=[object_to_delete.pk])
        req = self.client.post(delete_url)
        self.assertIn(DeleteFormViewWithMsg.success_message, req.cookies['messages'].value)
=======
        # Uncompressed message is stored in the cookie.
        value = b64_decode(
            req.cookies['messages'].value.split(":")[0].encode(),
        ).decode()
        self.assertIn(ContactFormViewWithMsg.success_message % author, value)
>>>>>>> 2b4b6c8a
<|MERGE_RESOLUTION|>--- conflicted
+++ resolved
@@ -1,9 +1,5 @@
-<<<<<<< HEAD
+from django.core.signing import b64_decode
 from django.test import TestCase, override_settings
-=======
-from django.core.signing import b64_decode
-from django.test import SimpleTestCase, override_settings
->>>>>>> 2b4b6c8a
 from django.urls import reverse
 
 from .models import SomeObject
@@ -17,18 +13,17 @@
         author = {'name': 'John Doe', 'slug': 'success-msg'}
         add_url = reverse('add_success_msg')
         req = self.client.post(add_url, author)
-<<<<<<< HEAD
-        self.assertIn(ContactFormViewWithMsg.success_message % author, req.cookies['messages'].value)
+        # Uncompressed message is stored in the cookie.
+        value = b64_decode(
+            req.cookies['messages'].value.split(":")[0].encode(),
+        ).decode()
+        self.assertIn(ContactFormViewWithMsg.success_message % author, value)
 
     def test_set_messages_success_on_delete(self):
         object_to_delete = SomeObject.objects.create(name="MyObject")
         delete_url = reverse('success_msg_on_delete', args=[object_to_delete.pk])
         req = self.client.post(delete_url)
-        self.assertIn(DeleteFormViewWithMsg.success_message, req.cookies['messages'].value)
-=======
-        # Uncompressed message is stored in the cookie.
         value = b64_decode(
             req.cookies['messages'].value.split(":")[0].encode(),
         ).decode()
-        self.assertIn(ContactFormViewWithMsg.success_message % author, value)
->>>>>>> 2b4b6c8a
+        self.assertIn(DeleteFormViewWithMsg.success_message, value)