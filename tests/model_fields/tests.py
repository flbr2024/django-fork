from __future__ import unicode_literals

import datetime
from decimal import Decimal
import unittest

from django import test
from django import forms
from django.contrib.contenttypes.fields import (
    GenericForeignKey, GenericRelation,
)
from django.core import validators
from django.core import checks
from django.core.exceptions import ValidationError
from django.db import connection, transaction, models, IntegrityError
from django.db.models.fields import (
    AutoField, BigIntegerField, BinaryField, BooleanField, CharField,
    CommaSeparatedIntegerField, DateField, DateTimeField, DecimalField,
    EmailField, FilePathField, FloatField, IntegerField, IPAddressField,
    GenericIPAddressField, NOT_PROVIDED, NullBooleanField, PositiveIntegerField,
    PositiveSmallIntegerField, SlugField, SmallIntegerField, TextField,
    TimeField, URLField)
from django.db.models.fields.related import (
    ForeignObject, ForeignKey, OneToOneField, ManyToManyField,
    ManyToOneRel, ForeignObjectRel,
)
from django.db.models.fields.files import FileField, ImageField
from django.utils import six
from django.utils.functional import lazy
from django.test.utils import override_settings

from .models import (
    Foo, Bar, Whiz, BigD, BigS, BigIntegerModel, Post, NullBooleanModel,
    BooleanModel, PrimaryKeyCharModel, DataModel, Document, RenamedField,
    DateTimeModel, VerboseNameField, FksToBooleans, FkToChar, FloatModel,
    SmallIntegerModel, IntegerModel, PositiveSmallIntegerModel, PositiveIntegerModel,
    WhizIter, WhizIterEmpty, AllFieldsModel)

NON_CONCRETE_FIELDS = (
    ForeignObject,
    GenericForeignKey,
    GenericRelation,
)

NON_EDITABLE_FIELDS = (
    BinaryField,
    GenericForeignKey,
    GenericRelation,
)

RELATION_FIELDS = (
    ForeignKey,
    ForeignObject,
    ManyToManyField,
    OneToOneField,
    GenericForeignKey,
    GenericRelation,
)

ONE_TO_MANY_CLASSES = {
    ForeignObject,
    ForeignKey,
    GenericForeignKey,
}

MANY_TO_ONE_CLASSES = {
    ForeignObjectRel,
    ManyToOneRel,
    GenericRelation,
}

MANY_TO_MANY_CLASSES = {
    ManyToManyField,
}

ONE_TO_ONE_CLASSES = {
    OneToOneField,
}

FLAG_PROPERTIES = (
    'concrete',
    'editable',
    'has_relation',
    'model',
    'hidden',
    'one_to_many',
    'many_to_one',
    'many_to_many',
    'one_to_one',
    'related_model',
)

FLAG_PROPERTIES_FOR_RELATIONS = (
    'one_to_many',
    'many_to_one',
    'many_to_many',
    'one_to_one',
)


class BasicFieldTests(test.TestCase):
    def test_show_hidden_initial(self):
        """
        Regression test for #12913. Make sure fields with choices respect
        show_hidden_initial as a kwarg to models.Field.formfield()
        """
        choices = [(0, 0), (1, 1)]
        model_field = models.Field(choices=choices)
        form_field = model_field.formfield(show_hidden_initial=True)
        self.assertTrue(form_field.show_hidden_initial)

        form_field = model_field.formfield(show_hidden_initial=False)
        self.assertFalse(form_field.show_hidden_initial)

    def test_nullbooleanfield_blank(self):
        """
        Regression test for #13071: NullBooleanField should not throw
        a validation error when given a value of None.

        """
        nullboolean = NullBooleanModel(nbfield=None)
        try:
            nullboolean.full_clean()
        except ValidationError as e:
            self.fail("NullBooleanField failed validation with value of None: %s" % e.messages)

    def test_field_repr(self):
        """
        Regression test for #5931: __repr__ of a field also displays its name
        """
        f = Foo._meta.get_field('a')
        self.assertEqual(repr(f), '<django.db.models.fields.CharField: a>')
        f = models.fields.CharField()
        self.assertEqual(repr(f), '<django.db.models.fields.CharField>')

    def test_field_name(self):
        """
        Regression test for #14695: explicitly defined field name overwritten
        by model's attribute name.
        """
        instance = RenamedField()
        self.assertTrue(hasattr(instance, 'get_fieldname_display'))
        self.assertFalse(hasattr(instance, 'get_modelname_display'))

    def test_field_verbose_name(self):
        m = VerboseNameField
        for i in range(1, 23):
            self.assertEqual(m._meta.get_field('field%d' % i).verbose_name,
                             'verbose field%d' % i)

        self.assertEqual(m._meta.get_field('id').verbose_name, 'verbose pk')

    def test_float_validates_object(self):
        instance = FloatModel(size=2.5)
        # Try setting float field to unsaved object
        instance.size = instance
        with transaction.atomic():
            with self.assertRaises(TypeError):
                instance.save()
        # Set value to valid and save
        instance.size = 2.5
        instance.save()
        self.assertTrue(instance.id)
        # Set field to object on saved instance
        instance.size = instance
        with transaction.atomic():
            with self.assertRaises(TypeError):
                instance.save()
        # Try setting field to object on retrieved object
        obj = FloatModel.objects.get(pk=instance.id)
        obj.size = obj
        with self.assertRaises(TypeError):
            obj.save()

    def test_choices_form_class(self):
        """Can supply a custom choices form class. Regression for #20999."""
        choices = [('a', 'a')]
        field = models.CharField(choices=choices)
        klass = forms.TypedMultipleChoiceField
        self.assertIsInstance(field.formfield(choices_form_class=klass), klass)

    def test_field_str(self):
        from django.utils.encoding import force_str
        f = Foo._meta.get_field('a')
        self.assertEqual(force_str(f), "model_fields.Foo.a")


class DecimalFieldTests(test.TestCase):
    def test_to_python(self):
        f = models.DecimalField(max_digits=4, decimal_places=2)
        self.assertEqual(f.to_python(3), Decimal("3"))
        self.assertEqual(f.to_python("3.14"), Decimal("3.14"))
        self.assertRaises(ValidationError, f.to_python, "abc")

    def test_default(self):
        f = models.DecimalField(default=Decimal("0.00"))
        self.assertEqual(f.get_default(), Decimal("0.00"))

    def test_format(self):
        f = models.DecimalField(max_digits=5, decimal_places=1)
        self.assertEqual(f._format(f.to_python(2)), '2.0')
        self.assertEqual(f._format(f.to_python('2.6')), '2.6')
        self.assertEqual(f._format(None), None)

    def test_get_db_prep_lookup(self):
        f = models.DecimalField(max_digits=5, decimal_places=1)
        self.assertEqual(f.get_db_prep_lookup('exact', None, connection=connection), [None])

    def test_filter_with_strings(self):
        """
        We should be able to filter decimal fields using strings (#8023)
        """
        Foo.objects.create(id=1, a='abc', d=Decimal("12.34"))
        self.assertEqual(list(Foo.objects.filter(d='1.23')), [])

    def test_save_without_float_conversion(self):
        """
        Ensure decimals don't go through a corrupting float conversion during
        save (#5079).
        """
        bd = BigD(d="12.9")
        bd.save()
        bd = BigD.objects.get(pk=bd.pk)
        self.assertEqual(bd.d, Decimal("12.9"))

    def test_lookup_really_big_value(self):
        """
        Ensure that really big values can be used in a filter statement, even
        with older Python versions.
        """
        # This should not crash. That counts as a win for our purposes.
        Foo.objects.filter(d__gte=100000000000)


class ForeignKeyTests(test.TestCase):
    def test_callable_default(self):
        """Test the use of a lazy callable for ForeignKey.default"""
        a = Foo.objects.create(id=1, a='abc', d=Decimal("12.34"))
        b = Bar.objects.create(b="bcd")
        self.assertEqual(b.a, a)

    @test.skipIfDBFeature('interprets_empty_strings_as_nulls')
    def test_empty_string_fk(self):
        """
        Test that foreign key values to empty strings don't get converted
        to None (#19299)
        """
        char_model_empty = PrimaryKeyCharModel.objects.create(string='')
        fk_model_empty = FkToChar.objects.create(out=char_model_empty)
        fk_model_empty = FkToChar.objects.select_related('out').get(id=fk_model_empty.pk)
        self.assertEqual(fk_model_empty.out, char_model_empty)

    @override_settings(INSTALLED_APPS=['django.contrib.auth', 'django.contrib.contenttypes', 'model_fields'])
    def test_warning_when_unique_true_on_fk(self):
        class FKUniqueTrue(models.Model):
            fk_field = models.ForeignKey(Foo, unique=True)

        expected_warnings = [
            checks.Warning(
                'Setting unique=True on a ForeignKey has the same effect as using a OneToOneField.',
                hint='ForeignKey(unique=True) is usually better served by a OneToOneField.',
                obj=FKUniqueTrue.fk_field.field,
                id='fields.W342',
            )
        ]
        warnings = checks.run_checks()
        self.assertEqual(warnings, expected_warnings)

    def test_related_name_converted_to_text(self):
        rel_name = Bar._meta.get_field('a').rel.related_name
        self.assertIsInstance(rel_name, six.text_type)


class DateTimeFieldTests(unittest.TestCase):
    def test_datetimefield_to_python_usecs(self):
        """DateTimeField.to_python should support usecs"""
        f = models.DateTimeField()
        self.assertEqual(f.to_python('2001-01-02 03:04:05.000006'),
                         datetime.datetime(2001, 1, 2, 3, 4, 5, 6))
        self.assertEqual(f.to_python('2001-01-02 03:04:05.999999'),
                         datetime.datetime(2001, 1, 2, 3, 4, 5, 999999))

    def test_timefield_to_python_usecs(self):
        """TimeField.to_python should support usecs"""
        f = models.TimeField()
        self.assertEqual(f.to_python('01:02:03.000004'),
                         datetime.time(1, 2, 3, 4))
        self.assertEqual(f.to_python('01:02:03.999999'),
                         datetime.time(1, 2, 3, 999999))

    @test.skipUnlessDBFeature("supports_microsecond_precision")
    def test_datetimes_save_completely(self):
        dat = datetime.date(2014, 3, 12)
        datetim = datetime.datetime(2014, 3, 12, 21, 22, 23, 240000)
        tim = datetime.time(21, 22, 23, 240000)
        DateTimeModel.objects.create(d=dat, dt=datetim, t=tim)
        obj = DateTimeModel.objects.first()
        self.assertTrue(obj)
        self.assertEqual(obj.d, dat)
        self.assertEqual(obj.dt, datetim)
        self.assertEqual(obj.t, tim)


class BooleanFieldTests(unittest.TestCase):
    def _test_get_db_prep_lookup(self, f):
        self.assertEqual(f.get_db_prep_lookup('exact', True, connection=connection), [True])
        self.assertEqual(f.get_db_prep_lookup('exact', '1', connection=connection), [True])
        self.assertEqual(f.get_db_prep_lookup('exact', 1, connection=connection), [True])
        self.assertEqual(f.get_db_prep_lookup('exact', False, connection=connection), [False])
        self.assertEqual(f.get_db_prep_lookup('exact', '0', connection=connection), [False])
        self.assertEqual(f.get_db_prep_lookup('exact', 0, connection=connection), [False])
        self.assertEqual(f.get_db_prep_lookup('exact', None, connection=connection), [None])

    def _test_to_python(self, f):
        self.assertIs(f.to_python(1), True)
        self.assertIs(f.to_python(0), False)

    def test_booleanfield_get_db_prep_lookup(self):
        self._test_get_db_prep_lookup(models.BooleanField())

    def test_nullbooleanfield_get_db_prep_lookup(self):
        self._test_get_db_prep_lookup(models.NullBooleanField())

    def test_booleanfield_to_python(self):
        self._test_to_python(models.BooleanField())

    def test_nullbooleanfield_to_python(self):
        self._test_to_python(models.NullBooleanField())

    def test_charfield_textfield_max_length_passed_to_formfield(self):
        """
        Test that CharField and TextField pass their max_length attributes to
        form fields created using their .formfield() method (#22206).
        """
        cf1 = models.CharField()
        cf2 = models.CharField(max_length=1234)
        self.assertIsNone(cf1.formfield().max_length)
        self.assertEqual(1234, cf2.formfield().max_length)

        tf1 = models.TextField()
        tf2 = models.TextField(max_length=2345)
        self.assertIsNone(tf1.formfield().max_length)
        self.assertEqual(2345, tf2.formfield().max_length)

    def test_booleanfield_choices_blank(self):
        """
        Test that BooleanField with choices and defaults doesn't generate a
        formfield with the blank option (#9640, #10549).
        """
        choices = [(1, 'Si'), (2, 'No')]
        f = models.BooleanField(choices=choices, default=1, null=False)
        self.assertEqual(f.formfield().choices, choices)

    def test_return_type(self):
        b = BooleanModel()
        b.bfield = True
        b.save()
        b2 = BooleanModel.objects.get(pk=b.pk)
        self.assertIsInstance(b2.bfield, bool)
        self.assertEqual(b2.bfield, True)

        b3 = BooleanModel()
        b3.bfield = False
        b3.save()
        b4 = BooleanModel.objects.get(pk=b3.pk)
        self.assertIsInstance(b4.bfield, bool)
        self.assertEqual(b4.bfield, False)

        b = NullBooleanModel()
        b.nbfield = True
        b.save()
        b2 = NullBooleanModel.objects.get(pk=b.pk)
        self.assertIsInstance(b2.nbfield, bool)
        self.assertEqual(b2.nbfield, True)

        b3 = NullBooleanModel()
        b3.nbfield = False
        b3.save()
        b4 = NullBooleanModel.objects.get(pk=b3.pk)
        self.assertIsInstance(b4.nbfield, bool)
        self.assertEqual(b4.nbfield, False)

        # http://code.djangoproject.com/ticket/13293
        # Verify that when an extra clause exists, the boolean
        # conversions are applied with an offset
        b5 = BooleanModel.objects.all().extra(
            select={'string_col': 'string'})[0]
        self.assertNotIsInstance(b5.pk, bool)

    def test_select_related(self):
        """
        Test type of boolean fields when retrieved via select_related() (MySQL,
        #15040)
        """
        bmt = BooleanModel.objects.create(bfield=True)
        bmf = BooleanModel.objects.create(bfield=False)
        nbmt = NullBooleanModel.objects.create(nbfield=True)
        nbmf = NullBooleanModel.objects.create(nbfield=False)

        m1 = FksToBooleans.objects.create(bf=bmt, nbf=nbmt)
        m2 = FksToBooleans.objects.create(bf=bmf, nbf=nbmf)

        # Test select_related('fk_field_name')
        ma = FksToBooleans.objects.select_related('bf').get(pk=m1.id)
        # verify types -- should't be 0/1
        self.assertIsInstance(ma.bf.bfield, bool)
        self.assertIsInstance(ma.nbf.nbfield, bool)
        # verify values
        self.assertEqual(ma.bf.bfield, True)
        self.assertEqual(ma.nbf.nbfield, True)

        # Test select_related()
        mb = FksToBooleans.objects.select_related().get(pk=m1.id)
        mc = FksToBooleans.objects.select_related().get(pk=m2.id)
        # verify types -- shouldn't be 0/1
        self.assertIsInstance(mb.bf.bfield, bool)
        self.assertIsInstance(mb.nbf.nbfield, bool)
        self.assertIsInstance(mc.bf.bfield, bool)
        self.assertIsInstance(mc.nbf.nbfield, bool)
        # verify values
        self.assertEqual(mb.bf.bfield, True)
        self.assertEqual(mb.nbf.nbfield, True)
        self.assertEqual(mc.bf.bfield, False)
        self.assertEqual(mc.nbf.nbfield, False)

    def test_null_default(self):
        """
        Check that a BooleanField defaults to None -- which isn't
        a valid value (#15124).
        """
        # Patch the boolean field's default value. We give it a default
        # value when defining the model to satisfy the check tests
        # #20895.
        boolean_field = BooleanModel._meta.get_field('bfield')
        self.assertTrue(boolean_field.has_default())
        old_default = boolean_field.default
        try:
            boolean_field.default = NOT_PROVIDED
            # check patch was successful
            self.assertFalse(boolean_field.has_default())
            b = BooleanModel()
            self.assertIsNone(b.bfield)
            with self.assertRaises(IntegrityError):
                b.save()
        finally:
            boolean_field.default = old_default

        nb = NullBooleanModel()
        self.assertIsNone(nb.nbfield)
        nb.save()           # no error


class ChoicesTests(test.TestCase):
    def test_choices_and_field_display(self):
        """
        Check that get_choices and get_flatchoices interact with
        get_FIELD_display to return the expected values (#7913).
        """
        self.assertEqual(Whiz(c=1).get_c_display(), 'First')    # A nested value
        self.assertEqual(Whiz(c=0).get_c_display(), 'Other')    # A top level value
        self.assertEqual(Whiz(c=9).get_c_display(), 9)          # Invalid value
        self.assertEqual(Whiz(c=None).get_c_display(), None)    # Blank value
        self.assertEqual(Whiz(c='').get_c_display(), '')        # Empty value

    def test_iterator_choices(self):
        """
        Check that get_choices works with Iterators (#23112).
        """
        self.assertEqual(WhizIter(c=1).c, 1)          # A nested value
        self.assertEqual(WhizIter(c=9).c, 9)          # Invalid value
        self.assertEqual(WhizIter(c=None).c, None)    # Blank value
        self.assertEqual(WhizIter(c='').c, '')        # Empty value

    def test_empty_iterator_choices(self):
        """
        Check that get_choices works with empty iterators (#23112).
        """
        self.assertEqual(WhizIterEmpty(c="a").c, "a")      # A nested value
        self.assertEqual(WhizIterEmpty(c="b").c, "b")      # Invalid value
        self.assertEqual(WhizIterEmpty(c=None).c, None)    # Blank value
        self.assertEqual(WhizIterEmpty(c='').c, '')        # Empty value

    def test_charfield_get_choices_with_blank_iterator(self):
        """
        Check that get_choices works with an empty Iterator
        """
        f = models.CharField(choices=(x for x in []))
        self.assertEqual(f.get_choices(include_blank=True), [('', '---------')])


class SlugFieldTests(test.TestCase):
    def test_slugfield_max_length(self):
        """
        Make sure SlugField honors max_length (#9706)
        """
        bs = BigS.objects.create(s='slug' * 50)
        bs = BigS.objects.get(pk=bs.pk)
        self.assertEqual(bs.s, 'slug' * 50)


class ValidationTest(test.TestCase):
    def test_charfield_raises_error_on_empty_string(self):
        f = models.CharField()
        self.assertRaises(ValidationError, f.clean, "", None)

    def test_charfield_cleans_empty_string_when_blank_true(self):
        f = models.CharField(blank=True)
        self.assertEqual('', f.clean('', None))

    def test_integerfield_cleans_valid_string(self):
        f = models.IntegerField()
        self.assertEqual(2, f.clean('2', None))

    def test_integerfield_raises_error_on_invalid_intput(self):
        f = models.IntegerField()
        self.assertRaises(ValidationError, f.clean, "a", None)

    def test_charfield_with_choices_cleans_valid_choice(self):
        f = models.CharField(max_length=1,
                             choices=[('a', 'A'), ('b', 'B')])
        self.assertEqual('a', f.clean('a', None))

    def test_charfield_with_choices_raises_error_on_invalid_choice(self):
        f = models.CharField(choices=[('a', 'A'), ('b', 'B')])
        self.assertRaises(ValidationError, f.clean, "not a", None)

    def test_charfield_get_choices_with_blank_defined(self):
        f = models.CharField(choices=[('', '<><>'), ('a', 'A')])
        self.assertEqual(f.get_choices(True), [('', '<><>'), ('a', 'A')])

    def test_charfield_get_choices_doesnt_evaluate_lazy_strings(self):
        # Regression test for #23098
        # Will raise ZeroDivisionError if lazy is evaluated
        lazy_func = lazy(lambda x: 0 / 0, int)
        f = models.CharField(choices=[(lazy_func('group'), (('a', 'A'), ('b', 'B')))])
        self.assertEqual(f.get_choices(True)[0], ('', '---------'))

    def test_choices_validation_supports_named_groups(self):
        f = models.IntegerField(
            choices=(('group', ((10, 'A'), (20, 'B'))), (30, 'C')))
        self.assertEqual(10, f.clean(10, None))

    def test_nullable_integerfield_raises_error_with_blank_false(self):
        f = models.IntegerField(null=True, blank=False)
        self.assertRaises(ValidationError, f.clean, None, None)

    def test_nullable_integerfield_cleans_none_on_null_and_blank_true(self):
        f = models.IntegerField(null=True, blank=True)
        self.assertEqual(None, f.clean(None, None))

    def test_integerfield_raises_error_on_empty_input(self):
        f = models.IntegerField(null=False)
        self.assertRaises(ValidationError, f.clean, None, None)
        self.assertRaises(ValidationError, f.clean, '', None)

    def test_integerfield_validates_zero_against_choices(self):
        f = models.IntegerField(choices=((1, 1),))
        self.assertRaises(ValidationError, f.clean, '0', None)

    def test_charfield_raises_error_on_empty_input(self):
        f = models.CharField(null=False)
        self.assertRaises(ValidationError, f.clean, None, None)

    def test_datefield_cleans_date(self):
        f = models.DateField()
        self.assertEqual(datetime.date(2008, 10, 10), f.clean('2008-10-10', None))

    def test_boolean_field_doesnt_accept_empty_input(self):
        f = models.BooleanField()
        self.assertRaises(ValidationError, f.clean, None, None)


class IntegerFieldTests(test.TestCase):
    model = IntegerModel
    documented_range = (-2147483648, 2147483647)

    def test_documented_range(self):
        """
        Ensure that values within the documented safe range pass validation,
        can be saved and retrieved without corruption.
        """
        min_value, max_value = self.documented_range

        instance = self.model(value=min_value)
        instance.full_clean()
        instance.save()
        qs = self.model.objects.filter(value__lte=min_value)
        self.assertEqual(qs.count(), 1)
        self.assertEqual(qs[0].value, min_value)

        instance = self.model(value=max_value)
        instance.full_clean()
        instance.save()
        qs = self.model.objects.filter(value__gte=max_value)
        self.assertEqual(qs.count(), 1)
        self.assertEqual(qs[0].value, max_value)

    def test_backend_range_validation(self):
        """
        Ensure that backend specific range are enforced at the model
        validation level. ref #12030.
        """
        field = self.model._meta.get_field('value')
        internal_type = field.get_internal_type()
        min_value, max_value = connection.ops.integer_field_range(internal_type)

        if min_value is not None:
            instance = self.model(value=min_value - 1)
            expected_message = validators.MinValueValidator.message % {
                'limit_value': min_value
            }
            with self.assertRaisesMessage(ValidationError, expected_message):
                instance.full_clean()
            instance.value = min_value
            instance.full_clean()

        if max_value is not None:
            instance = self.model(value=max_value + 1)
            expected_message = validators.MaxValueValidator.message % {
                'limit_value': max_value
            }
            with self.assertRaisesMessage(ValidationError, expected_message):
                instance.full_clean()
            instance.value = max_value
            instance.full_clean()

    def test_types(self):
        instance = self.model(value=0)
        self.assertIsInstance(instance.value, six.integer_types)
        instance.save()
        self.assertIsInstance(instance.value, six.integer_types)
        instance = self.model.objects.get()
        self.assertIsInstance(instance.value, six.integer_types)

    def test_coercing(self):
        self.model.objects.create(value='10')
        instance = self.model.objects.get(value='10')
        self.assertEqual(instance.value, 10)


class SmallIntegerFieldTests(IntegerFieldTests):
    model = SmallIntegerModel
    documented_range = (-32768, 32767)


class BigIntegerFieldTests(IntegerFieldTests):
    model = BigIntegerModel
    documented_range = (-9223372036854775808, 9223372036854775807)


class PositiveSmallIntegerFieldTests(IntegerFieldTests):
    model = PositiveSmallIntegerModel
    documented_range = (0, 32767)


class PositiveIntegerFieldTests(IntegerFieldTests):
    model = PositiveIntegerModel
    documented_range = (0, 2147483647)


class TypeCoercionTests(test.TestCase):
    """
    Test that database lookups can accept the wrong types and convert
    them with no error: especially on Postgres 8.3+ which does not do
    automatic casting at the DB level. See #10015.

    """
    def test_lookup_integer_in_charfield(self):
        self.assertEqual(Post.objects.filter(title=9).count(), 0)

    def test_lookup_integer_in_textfield(self):
        self.assertEqual(Post.objects.filter(body=24).count(), 0)


class FileFieldTests(unittest.TestCase):
    def test_clearable(self):
        """
        Test that FileField.save_form_data will clear its instance attribute
        value if passed False.

        """
        d = Document(myfile='something.txt')
        self.assertEqual(d.myfile, 'something.txt')
        field = d._meta.get_field('myfile')
        field.save_form_data(d, False)
        self.assertEqual(d.myfile, '')

    def test_unchanged(self):
        """
        Test that FileField.save_form_data considers None to mean "no change"
        rather than "clear".

        """
        d = Document(myfile='something.txt')
        self.assertEqual(d.myfile, 'something.txt')
        field = d._meta.get_field('myfile')
        field.save_form_data(d, None)
        self.assertEqual(d.myfile, 'something.txt')

    def test_changed(self):
        """
        Test that FileField.save_form_data, if passed a truthy value, updates
        its instance attribute.

        """
        d = Document(myfile='something.txt')
        self.assertEqual(d.myfile, 'something.txt')
        field = d._meta.get_field('myfile')
        field.save_form_data(d, 'else.txt')
        self.assertEqual(d.myfile, 'else.txt')

    def test_delete_when_file_unset(self):
        """
        Calling delete on an unset FileField should not call the file deletion
        process, but fail silently (#20660).
        """
        d = Document()
        try:
            d.myfile.delete()
        except OSError:
            self.fail("Deleting an unset FileField should not raise OSError.")


class BinaryFieldTests(test.TestCase):
    binary_data = b'\x00\x46\xFE'

    @test.skipUnlessDBFeature('supports_binary_field')
    def test_set_and_retrieve(self):
        data_set = (self.binary_data, six.memoryview(self.binary_data))
        for bdata in data_set:
            dm = DataModel(data=bdata)
            dm.save()
            dm = DataModel.objects.get(pk=dm.pk)
            self.assertEqual(bytes(dm.data), bytes(bdata))
            # Resave (=update)
            dm.save()
            dm = DataModel.objects.get(pk=dm.pk)
            self.assertEqual(bytes(dm.data), bytes(bdata))
            # Test default value
            self.assertEqual(bytes(dm.short_data), b'\x08')

    def test_max_length(self):
        dm = DataModel(short_data=self.binary_data * 4)
        self.assertRaises(ValidationError, dm.full_clean)


class FieldFlagsTests(test.TestCase):
<<<<<<< HEAD
=======

>>>>>>> cf35cc96
    @classmethod
    def setUpClass(cls):
        super(FieldFlagsTests, cls).setUpClass()
        cls.fields = (
            list(AllFieldsModel._meta.fields) +
            list(AllFieldsModel._meta.virtual_fields)
        )
<<<<<<< HEAD

=======
>>>>>>> cf35cc96
        cls.all_fields = (
            cls.fields +
            list(AllFieldsModel._meta.many_to_many) +
            list(AllFieldsModel._meta.virtual_fields)
        )

        cls.fields_and_reverse_objects = (
            cls.all_fields +
            list(AllFieldsModel._meta.related_objects)
        )

    def test_each_field_should_have_a_concrete_attribute(self):
        self.assertTrue(all(f.concrete.__class__ == bool for f in self.fields))

    def test_each_field_should_have_an_editable_attribute(self):
        self.assertTrue(all(f.editable.__class__ == bool for f in self.all_fields))

    def test_each_field_should_have_a_has_rel_attribute(self):
        self.assertTrue(all(f.has_relation.__class__ == bool for f in self.all_fields))

    def test_each_object_should_have_is_reverse_object(self):
        self.assertTrue(
            all(f.is_reverse_object.__class__ == bool
            for f in self.fields_and_reverse_objects)
        )

    def test_non_concrete_fields(self):
        for field in self.fields:
            if type(field) in NON_CONCRETE_FIELDS:
                self.assertFalse(field.concrete)
            else:
                self.assertTrue(field.concrete)

    def test_non_editable_fields(self):
        for field in self.all_fields:
            if type(field) in NON_EDITABLE_FIELDS:
                self.assertFalse(field.editable)
            else:
                self.assertTrue(field.editable)

    def test_related_fields(self):
        for field in self.all_fields:
            if type(field) in RELATION_FIELDS:
                self.assertTrue(field.has_relation)
            else:
                self.assertFalse(field.has_relation)

    def test_field_names_should_always_be_available(self):
        for field in self.fields_and_reverse_objects:
            self.assertTrue(field.name)

    def test_all_field_types_should_have_flags(self):
        for field in self.fields_and_reverse_objects:
            for flag in FLAG_PROPERTIES:
                self.assertTrue(hasattr(field, flag), "Field %s does not have flag %s" % (field, flag))
            if field.has_relation:
                true_cardinality_flags = sum(
<<<<<<< HEAD
                    True for flag in FLAG_PROPERTIES_FOR_RELATIONS
                    if getattr(field, flag) is True
                )

=======
                    getattr(field, flag) is True
                    for flag in FLAG_PROPERTIES_FOR_RELATIONS
                )
>>>>>>> cf35cc96
                # If the field has a relation, there should be only one of the
                # 4 cardinality flags available.
                self.assertEqual(1, true_cardinality_flags)

    def test_cardinality_m2m(self):
        m2m_type_fields = (
            f for f in self.all_fields
            if f.has_relation and f.many_to_many
        )
        # Test classes are what we expect
        self.assertEqual(MANY_TO_MANY_CLASSES, {f.__class__ for f in m2m_type_fields})
<<<<<<< HEAD

=======
>>>>>>> cf35cc96
        # Ensure all m2m reverses are m2m
        for field in m2m_type_fields:
            reverse_field = field.rel
            self.assertTrue(reverse_field.has_relation)
            self.assertTrue(reverse_field.many_to_many)
            self.assertTrue(reverse_field.related_model)

    def test_cardinality_o2m(self):
        o2m_type_fields = [
            f for f in self.fields_and_reverse_objects
            if f.has_relation and f.one_to_many
        ]
        # Test classes are what we expect
        self.assertEqual(ONE_TO_MANY_CLASSES, {f.__class__ for f in o2m_type_fields})
<<<<<<< HEAD

=======
>>>>>>> cf35cc96
        # Ensure all o2m reverses are m2o
        for field in o2m_type_fields:
            if field.is_reverse_object:
                reverse_field = field.rel
                self.assertTrue(reverse_field.has_relation and reverse_field.many_to_one)

    def test_cardinality_m2o(self):
        m2o_type_fields = [
            f for f in self.fields_and_reverse_objects
            if f.has_relation and f.many_to_one
        ]
        # Test classes are what we expect
        self.assertEqual(MANY_TO_ONE_CLASSES, {f.__class__ for f in m2o_type_fields})
<<<<<<< HEAD

=======
>>>>>>> cf35cc96
        # Ensure all m2o reverses are o2m
        for obj in m2o_type_fields:
            if obj.is_reverse_object:
                reverse_field = obj.field
                self.assertTrue(reverse_field.has_relation and reverse_field.one_to_many)

    def test_cardinality_o2o(self):
        o2o_type_fields = [
            f for f in self.all_fields
            if f.has_relation and f.one_to_one
        ]
        # Test classes are what we expect
        self.assertEqual(ONE_TO_ONE_CLASSES, {f.__class__ for f in o2o_type_fields})
<<<<<<< HEAD

=======
>>>>>>> cf35cc96
        # Ensure all o2o reverses are o2o
        for obj in o2o_type_fields:
            if hasattr(obj, 'field'):
                reverse_field = obj.field
                self.assertTrue(reverse_field.has_relation and reverse_field.one_to_one)

    def test_hidden_flag(self):
        incl_hidden = set(AllFieldsModel._meta.get_fields(include_hidden=True))
        no_hidden = set(AllFieldsModel._meta.get_fields())
        fields_that_should_be_hidden = (incl_hidden - no_hidden)
        for f in incl_hidden:
            self.assertEqual(f in fields_that_should_be_hidden, f.hidden)

    def test_model_and_reverse_model_should_equal_on_relations(self):
        for field in AllFieldsModel._meta.get_fields():
            if field.has_relation and not field.is_reverse_object:
                if field.related_model is None or isinstance(field.related_model, six.string_types):
                    continue
                reverse_field = field.rel
                self.assertEqual(field.model, reverse_field.related_model)
                self.assertEqual(field.related_model, reverse_field.model)


class GenericIPAddressFieldTests(test.TestCase):
    def test_genericipaddressfield_formfield_protocol(self):
        """
        Test that GenericIPAddressField with a specified protocol does not
        generate a formfield with no specified protocol. See #20740.
        """
        model_field = models.GenericIPAddressField(protocol='IPv4')
        form_field = model_field.formfield()
        self.assertRaises(ValidationError, form_field.clean, '::1')
        model_field = models.GenericIPAddressField(protocol='IPv6')
        form_field = model_field.formfield()
        self.assertRaises(ValidationError, form_field.clean, '127.0.0.1')


class PromiseTest(test.TestCase):
    def test_AutoField(self):
        lazy_func = lazy(lambda: 1, int)
        self.assertIsInstance(
            AutoField(primary_key=True).get_prep_value(lazy_func()),
            int)

    @unittest.skipIf(six.PY3, "Python 3 has no `long` type.")
    def test_BigIntegerField(self):
        lazy_func = lazy(lambda: long(9999999999999999999), long)
        self.assertIsInstance(
            BigIntegerField().get_prep_value(lazy_func()),
            long)

    def test_BinaryField(self):
        lazy_func = lazy(lambda: b'', bytes)
        self.assertIsInstance(
            BinaryField().get_prep_value(lazy_func()),
            bytes)

    def test_BooleanField(self):
        lazy_func = lazy(lambda: True, bool)
        self.assertIsInstance(
            BooleanField().get_prep_value(lazy_func()),
            bool)

    def test_CharField(self):
        lazy_func = lazy(lambda: '', six.text_type)
        self.assertIsInstance(
            CharField().get_prep_value(lazy_func()),
            six.text_type)
        lazy_func = lazy(lambda: 0, int)
        self.assertIsInstance(
            CharField().get_prep_value(lazy_func()),
            six.text_type)

    def test_CommaSeparatedIntegerField(self):
        lazy_func = lazy(lambda: '1,2', six.text_type)
        self.assertIsInstance(
            CommaSeparatedIntegerField().get_prep_value(lazy_func()),
            six.text_type)
        lazy_func = lazy(lambda: 0, int)
        self.assertIsInstance(
            CommaSeparatedIntegerField().get_prep_value(lazy_func()),
            six.text_type)

    def test_DateField(self):
        lazy_func = lazy(lambda: datetime.date.today(), datetime.date)
        self.assertIsInstance(
            DateField().get_prep_value(lazy_func()),
            datetime.date)

    def test_DateTimeField(self):
        lazy_func = lazy(lambda: datetime.datetime.now(), datetime.datetime)
        self.assertIsInstance(
            DateTimeField().get_prep_value(lazy_func()),
            datetime.datetime)

    def test_DecimalField(self):
        lazy_func = lazy(lambda: Decimal('1.2'), Decimal)
        self.assertIsInstance(
            DecimalField().get_prep_value(lazy_func()),
            Decimal)

    def test_EmailField(self):
        lazy_func = lazy(lambda: 'mailbox@domain.com', six.text_type)
        self.assertIsInstance(
            EmailField().get_prep_value(lazy_func()),
            six.text_type)

    def test_FileField(self):
        lazy_func = lazy(lambda: 'filename.ext', six.text_type)
        self.assertIsInstance(
            FileField().get_prep_value(lazy_func()),
            six.text_type)
        lazy_func = lazy(lambda: 0, int)
        self.assertIsInstance(
            FileField().get_prep_value(lazy_func()),
            six.text_type)

    def test_FilePathField(self):
        lazy_func = lazy(lambda: 'tests.py', six.text_type)
        self.assertIsInstance(
            FilePathField().get_prep_value(lazy_func()),
            six.text_type)
        lazy_func = lazy(lambda: 0, int)
        self.assertIsInstance(
            FilePathField().get_prep_value(lazy_func()),
            six.text_type)

    def test_FloatField(self):
        lazy_func = lazy(lambda: 1.2, float)
        self.assertIsInstance(
            FloatField().get_prep_value(lazy_func()),
            float)

    def test_ImageField(self):
        lazy_func = lazy(lambda: 'filename.ext', six.text_type)
        self.assertIsInstance(
            ImageField().get_prep_value(lazy_func()),
            six.text_type)

    def test_IntegerField(self):
        lazy_func = lazy(lambda: 1, int)
        self.assertIsInstance(
            IntegerField().get_prep_value(lazy_func()),
            int)

    def test_IPAddressField(self):
        # Deprecation silenced in runtests.py
        lazy_func = lazy(lambda: '127.0.0.1', six.text_type)
        self.assertIsInstance(
            IPAddressField().get_prep_value(lazy_func()),
            six.text_type)
        lazy_func = lazy(lambda: 0, int)
        self.assertIsInstance(
            IPAddressField().get_prep_value(lazy_func()),
            six.text_type)

    def test_GenericIPAddressField(self):
        lazy_func = lazy(lambda: '127.0.0.1', six.text_type)
        self.assertIsInstance(
            GenericIPAddressField().get_prep_value(lazy_func()),
            six.text_type)
        lazy_func = lazy(lambda: 0, int)
        self.assertIsInstance(
            GenericIPAddressField().get_prep_value(lazy_func()),
            six.text_type)

    def test_NullBooleanField(self):
        lazy_func = lazy(lambda: True, bool)
        self.assertIsInstance(
            NullBooleanField().get_prep_value(lazy_func()),
            bool)

    def test_PositiveIntegerField(self):
        lazy_func = lazy(lambda: 1, int)
        self.assertIsInstance(
            PositiveIntegerField().get_prep_value(lazy_func()),
            int)

    def test_PositiveSmallIntegerField(self):
        lazy_func = lazy(lambda: 1, int)
        self.assertIsInstance(
            PositiveSmallIntegerField().get_prep_value(lazy_func()),
            int)

    def test_SlugField(self):
        lazy_func = lazy(lambda: 'slug', six.text_type)
        self.assertIsInstance(
            SlugField().get_prep_value(lazy_func()),
            six.text_type)
        lazy_func = lazy(lambda: 0, int)
        self.assertIsInstance(
            SlugField().get_prep_value(lazy_func()),
            six.text_type)

    def test_SmallIntegerField(self):
        lazy_func = lazy(lambda: 1, int)
        self.assertIsInstance(
            SmallIntegerField().get_prep_value(lazy_func()),
            int)

    def test_TextField(self):
        lazy_func = lazy(lambda: 'Abc', six.text_type)
        self.assertIsInstance(
            TextField().get_prep_value(lazy_func()),
            six.text_type)
        lazy_func = lazy(lambda: 0, int)
        self.assertIsInstance(
            TextField().get_prep_value(lazy_func()),
            six.text_type)

    def test_TimeField(self):
        lazy_func = lazy(lambda: datetime.datetime.now().time(), datetime.time)
        self.assertIsInstance(
            TimeField().get_prep_value(lazy_func()),
            datetime.time)

    def test_URLField(self):
        lazy_func = lazy(lambda: 'http://domain.com', six.text_type)
        self.assertIsInstance(
            URLField().get_prep_value(lazy_func()),
            six.text_type)


class CustomFieldTests(unittest.TestCase):

    def test_14786(self):
        """
        Regression test for #14786 -- Test that field values are not prepared
        twice in get_db_prep_lookup().
        """
        class NoopField(models.TextField):
            def __init__(self, *args, **kwargs):
                self.prep_value_count = 0
                super(NoopField, self).__init__(*args, **kwargs)

            def get_prep_value(self, value):
                self.prep_value_count += 1
                return super(NoopField, self).get_prep_value(value)

        field = NoopField()
        field.get_db_prep_lookup(
            'exact', 'TEST', connection=connection, prepared=False
        )
        self.assertEqual(field.prep_value_count, 1)<|MERGE_RESOLUTION|>--- conflicted
+++ resolved
@@ -745,10 +745,6 @@
 
 
 class FieldFlagsTests(test.TestCase):
-<<<<<<< HEAD
-=======
-
->>>>>>> cf35cc96
     @classmethod
     def setUpClass(cls):
         super(FieldFlagsTests, cls).setUpClass()
@@ -756,10 +752,7 @@
             list(AllFieldsModel._meta.fields) +
             list(AllFieldsModel._meta.virtual_fields)
         )
-<<<<<<< HEAD
-
-=======
->>>>>>> cf35cc96
+
         cls.all_fields = (
             cls.fields +
             list(AllFieldsModel._meta.many_to_many) +
@@ -817,16 +810,9 @@
                 self.assertTrue(hasattr(field, flag), "Field %s does not have flag %s" % (field, flag))
             if field.has_relation:
                 true_cardinality_flags = sum(
-<<<<<<< HEAD
-                    True for flag in FLAG_PROPERTIES_FOR_RELATIONS
-                    if getattr(field, flag) is True
-                )
-
-=======
                     getattr(field, flag) is True
                     for flag in FLAG_PROPERTIES_FOR_RELATIONS
                 )
->>>>>>> cf35cc96
                 # If the field has a relation, there should be only one of the
                 # 4 cardinality flags available.
                 self.assertEqual(1, true_cardinality_flags)
@@ -838,10 +824,7 @@
         )
         # Test classes are what we expect
         self.assertEqual(MANY_TO_MANY_CLASSES, {f.__class__ for f in m2m_type_fields})
-<<<<<<< HEAD
-
-=======
->>>>>>> cf35cc96
+
         # Ensure all m2m reverses are m2m
         for field in m2m_type_fields:
             reverse_field = field.rel
@@ -856,10 +839,7 @@
         ]
         # Test classes are what we expect
         self.assertEqual(ONE_TO_MANY_CLASSES, {f.__class__ for f in o2m_type_fields})
-<<<<<<< HEAD
-
-=======
->>>>>>> cf35cc96
+
         # Ensure all o2m reverses are m2o
         for field in o2m_type_fields:
             if field.is_reverse_object:
@@ -873,10 +853,7 @@
         ]
         # Test classes are what we expect
         self.assertEqual(MANY_TO_ONE_CLASSES, {f.__class__ for f in m2o_type_fields})
-<<<<<<< HEAD
-
-=======
->>>>>>> cf35cc96
+
         # Ensure all m2o reverses are o2m
         for obj in m2o_type_fields:
             if obj.is_reverse_object:
@@ -890,10 +867,7 @@
         ]
         # Test classes are what we expect
         self.assertEqual(ONE_TO_ONE_CLASSES, {f.__class__ for f in o2o_type_fields})
-<<<<<<< HEAD
-
-=======
->>>>>>> cf35cc96
+
         # Ensure all o2o reverses are o2o
         for obj in o2o_type_fields:
             if hasattr(obj, 'field'):
