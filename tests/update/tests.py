--- conflicted
+++ resolved
@@ -1,8 +1,6 @@
-<<<<<<< HEAD
 from datetime import datetime
-=======
+
 import unittest
->>>>>>> 83fe9a33
 
 from django.core.exceptions import FieldError
 from django.db import IntegrityError, connection, transaction
