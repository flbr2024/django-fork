import datetime

from django.forms import ChoiceField, Form, MultiWidget, Select, TextInput
from django.test import override_settings
from django.utils.safestring import mark_safe

from .test_choicewidget import ChoiceWidgetTest


class SelectTest(ChoiceWidgetTest):
    widget = Select

    def test_render(self):
        html = """
        <select name="beatle">
          <option value="J" selected>John</option>
          <option value="P">Paul</option>
          <option value="G">George</option>
          <option value="R">Ringo</option>
        </select>
        """
        for choices in (self.beatles, dict(self.beatles)):
            with self.subTest(choices):
                self.check_html(self.widget(choices=choices), "beatle", "J", html=html)

    def test_render_none(self):
        """
        If the value is None, none of the options are selected.
        """
        self.check_html(
            self.widget(choices=self.beatles),
            "beatle",
            None,
            html=(
                """<select name="beatle">
            <option value="J">John</option>
            <option value="P">Paul</option>
            <option value="G">George</option>
            <option value="R">Ringo</option>
            </select>"""
            ),
        )

    def test_render_label_value(self):
        """
        If the value corresponds to a label (but not to an option value), none
        of the options are selected.
        """
        self.check_html(
            self.widget(choices=self.beatles),
            "beatle",
            "John",
            html=(
                """<select name="beatle">
            <option value="J">John</option>
            <option value="P">Paul</option>
            <option value="G">George</option>
            <option value="R">Ringo</option>
            </select>"""
            ),
        )

    def test_render_selected(self):
        """
        Only one option can be selected (#8103).
        """
        choices = [("0", "0"), ("1", "1"), ("2", "2"), ("3", "3"), ("0", "extra")]

        self.check_html(
            self.widget(choices=choices),
            "choices",
            "0",
            html=(
                """<select name="choices">
            <option value="0" selected>0</option>
            <option value="1">1</option>
            <option value="2">2</option>
            <option value="3">3</option>
            <option value="0">extra</option>
            </select>"""
            ),
        )

    def test_constructor_attrs(self):
        """
        Select options shouldn't inherit the parent widget attrs.
        """
        widget = Select(
            attrs={"class": "super", "id": "super"},
            choices=[(1, 1), (2, 2), (3, 3)],
        )
        self.check_html(
            widget,
            "num",
            2,
            html=(
                """<select name="num" class="super" id="super">
              <option value="1">1</option>
              <option value="2" selected>2</option>
              <option value="3">3</option>
            </select>"""
            ),
        )

    def test_constructor_option_attrs(self):
        """
        Select options shouldn't inherit the parent widget attrs.
        """
        widget = Select(
            attrs={"class": "super", "id": "super"},
            option_attrs={"data-test": "custom", "class": "other"},
            choices=[(1, 1), (2, 2), (3, 3)],
        )
        self.check_html(
            widget,
            "num",
            2,
            html=(
                """<select name="num" class="super" id="super">
              <option value="1" data-test="custom" class="other">1</option>
              <option value="2" data-test="custom" class="other" selected>2</option>
              <option value="3" data-test="custom" class="other">3</option>
            </select>"""
            ),
        )

    def test_compare_to_str(self):
        """
        The value is compared to its str().
        """
        self.check_html(
            self.widget(choices=[("1", "1"), ("2", "2"), ("3", "3")]),
            "num",
            2,
            html=(
                """<select name="num">
                <option value="1">1</option>
                <option value="2" selected>2</option>
                <option value="3">3</option>
                </select>"""
            ),
        )
        self.check_html(
            self.widget(choices=[(1, 1), (2, 2), (3, 3)]),
            "num",
            "2",
            html=(
                """<select name="num">
                <option value="1">1</option>
                <option value="2" selected>2</option>
                <option value="3">3</option>
                </select>"""
            ),
        )
        self.check_html(
            self.widget(choices=[(1, 1), (2, 2), (3, 3)]),
            "num",
            2,
            html=(
                """<select name="num">
                <option value="1">1</option>
                <option value="2" selected>2</option>
                <option value="3">3</option>
                </select>"""
            ),
        )

    def test_choices_constructor(self):
        widget = Select(choices=[(1, 1), (2, 2), (3, 3)])
        self.check_html(
            widget,
            "num",
            2,
            html=(
                """<select name="num">
            <option value="1">1</option>
            <option value="2" selected>2</option>
            <option value="3">3</option>
            </select>"""
            ),
        )

    def test_choices_constructor_generator(self):
        """
        If choices is passed to the constructor and is a generator, it can be
        iterated over multiple times without getting consumed.
        """

        def get_choices():
            for i in range(5):
                yield (i, i)

        widget = Select(choices=get_choices())
        self.check_html(
            widget,
            "num",
            2,
            html=(
                """<select name="num">
            <option value="0">0</option>
            <option value="1">1</option>
            <option value="2" selected>2</option>
            <option value="3">3</option>
            <option value="4">4</option>
            </select>"""
            ),
        )
        self.check_html(
            widget,
            "num",
            3,
            html=(
                """<select name="num">
            <option value="0">0</option>
            <option value="1">1</option>
            <option value="2">2</option>
            <option value="3" selected>3</option>
            <option value="4">4</option>
            </select>"""
            ),
        )

    def test_choices_escaping(self):
        choices = (("bad", "you & me"), ("good", mark_safe("you &gt; me")))
        self.check_html(
            self.widget(choices=choices),
            "escape",
            None,
            html=(
                """<select name="escape">
            <option value="bad">you &amp; me</option>
            <option value="good">you &gt; me</option>
            </select>"""
            ),
        )

    def test_choices_unicode(self):
        self.check_html(
            self.widget(choices=[("ŠĐĆŽćžšđ", "ŠĐabcĆŽćžšđ"), ("ćžšđ", "abcćžšđ")]),
            "email",
            "ŠĐĆŽćžšđ",
            html=(
                """
                <select name="email">
                <option value="\u0160\u0110\u0106\u017d\u0107\u017e\u0161\u0111"
                    selected>
                    \u0160\u0110abc\u0106\u017d\u0107\u017e\u0161\u0111
                </option>
                <option value="\u0107\u017e\u0161\u0111">abc\u0107\u017e\u0161\u0111
                </option>
                </select>
                """
            ),
        )

    def test_choices_optgroup(self):
        """
        Choices can be nested one level in order to create HTML optgroups.
        """
        html = """
        <select name="nestchoice">
          <option value="outer1">Outer 1</option>
          <optgroup label="Group &quot;1&quot;">
          <option value="inner1">Inner 1</option>
          <option value="inner2">Inner 2</option>
          </optgroup>
        </select>
        """
        for widget in self.nested_widgets:
            with self.subTest(widget):
                self.check_html(widget, "nestchoice", None, html=html)

    def test_choices_select_outer(self):
        html = """
        <select name="nestchoice">
          <option value="outer1" selected>Outer 1</option>
          <optgroup label="Group &quot;1&quot;">
          <option value="inner1">Inner 1</option>
          <option value="inner2">Inner 2</option>
          </optgroup>
        </select>
        """
        for widget in self.nested_widgets:
            with self.subTest(widget):
                self.check_html(widget, "nestchoice", "outer1", html=html)

    def test_choices_select_inner(self):
        html = """
        <select name="nestchoice">
          <option value="outer1">Outer 1</option>
          <optgroup label="Group &quot;1&quot;">
          <option value="inner1" selected>Inner 1</option>
          <option value="inner2">Inner 2</option>
          </optgroup>
        </select>
        """
        for widget in self.nested_widgets:
            with self.subTest(widget):
                self.check_html(widget, "nestchoice", "inner1", html=html)

    @override_settings(USE_THOUSAND_SEPARATOR=True)
    def test_doesnt_localize_option_value(self):
        choices = [
            (1, "One"),
            (1000, "One thousand"),
            (1000000, "One million"),
        ]
        html = """
        <select name="number">
        <option value="1">One</option>
        <option value="1000">One thousand</option>
        <option value="1000000">One million</option>
        </select>
        """
        self.check_html(self.widget(choices=choices), "number", None, html=html)

        choices = [
            (datetime.time(0, 0), "midnight"),
            (datetime.time(12, 0), "noon"),
        ]
        html = """
        <select name="time">
        <option value="00:00:00">midnight</option>
        <option value="12:00:00">noon</option>
        </select>
        """
        self.check_html(self.widget(choices=choices), "time", None, html=html)

<<<<<<< HEAD
    def _test_optgroups(self, choices):
=======
    def test_options(self):
        options = list(
            self.widget(choices=self.beatles).options(
                "name",
                ["J"],
                attrs={"class": "super"},
            )
        )
        self.assertEqual(len(options), 4)
        self.assertEqual(options[0]["name"], "name")
        self.assertEqual(options[0]["value"], "J")
        self.assertEqual(options[0]["label"], "John")
        self.assertEqual(options[0]["index"], "0")
        self.assertEqual(options[0]["attrs"], {"selected": True})
        self.assertIs(options[0]["selected"], True)
        # Template-related attributes
        self.assertEqual(options[1]["name"], "name")
        self.assertEqual(options[1]["value"], "P")
        self.assertEqual(options[1]["label"], "Paul")
        self.assertEqual(options[1]["index"], "1")
        self.assertEqual(options[1]["attrs"], {})
        self.assertIs(options[1]["selected"], False)

    def test_options_with_option_attrs(self):
        options = list(
            self.widget(choices=self.beatles, option_attrs={"class": "other"}).options(
                "name",
                ["J"],
                attrs={"class": "super"},
            )
        )
        self.assertEqual(len(options), 4)
        for option, (i, (value, label)) in zip(options, enumerate(self.beatles)):
            self.assertEqual(option["name"], "name")
            self.assertEqual(option["value"], value)
            self.assertEqual(option["label"], label)
            self.assertEqual(option["index"], str(i))
            self.assertEqual(option["attrs"]["class"], "other")
            self.assertIs(option["selected"], value == "J")

    def test_optgroups(self):
        choices = [
            (
                "Audio",
                [
                    ("vinyl", "Vinyl"),
                    ("cd", "CD"),
                ],
            ),
            (
                "Video",
                [
                    ("vhs", "VHS Tape"),
                    ("dvd", "DVD"),
                ],
            ),
            ("unknown", "Unknown"),
        ]
>>>>>>> 29259b02
        groups = list(
            self.widget(choices=choices).optgroups(
                "name",
                ["vhs"],
                attrs={"class": "super"},
            )
        )
        audio, video, unknown = groups
        label, options, index = audio
        self.assertEqual(label, "Audio")
        self.assertEqual(
            options,
            [
                {
                    "value": "vinyl",
                    "type": "select",
                    "attrs": {},
                    "index": "0_0",
                    "label": "Vinyl",
                    "template_name": "django/forms/widgets/select_option.html",
                    "name": "name",
                    "selected": False,
                    "wrap_label": True,
                },
                {
                    "value": "cd",
                    "type": "select",
                    "attrs": {},
                    "index": "0_1",
                    "label": "CD",
                    "template_name": "django/forms/widgets/select_option.html",
                    "name": "name",
                    "selected": False,
                    "wrap_label": True,
                },
            ],
        )
        self.assertEqual(index, 0)
        label, options, index = video
        self.assertEqual(label, "Video")
        self.assertEqual(
            options,
            [
                {
                    "value": "vhs",
                    "template_name": "django/forms/widgets/select_option.html",
                    "label": "VHS Tape",
                    "attrs": {"selected": True},
                    "index": "1_0",
                    "name": "name",
                    "selected": True,
                    "type": "select",
                    "wrap_label": True,
                },
                {
                    "value": "dvd",
                    "template_name": "django/forms/widgets/select_option.html",
                    "label": "DVD",
                    "attrs": {},
                    "index": "1_1",
                    "name": "name",
                    "selected": False,
                    "type": "select",
                    "wrap_label": True,
                },
            ],
        )
        self.assertEqual(index, 1)
        label, options, index = unknown
        self.assertIsNone(label)
        self.assertEqual(
            options,
            [
                {
                    "value": "unknown",
                    "selected": False,
                    "template_name": "django/forms/widgets/select_option.html",
                    "label": "Unknown",
                    "attrs": {},
                    "index": "2",
                    "name": "name",
                    "type": "select",
                    "wrap_label": True,
                }
            ],
        )
        self.assertEqual(index, 2)

    def test_optgroups(self):
        choices_dict = {
            "Audio": [
                ("vinyl", "Vinyl"),
                ("cd", "CD"),
            ],
            "Video": [
                ("vhs", "VHS Tape"),
                ("dvd", "DVD"),
            ],
            "unknown": "Unknown",
        }
        choices_list = list(choices_dict.items())
        choices_nested_dict = {
            k: dict(v) if isinstance(v, list) else v for k, v in choices_dict.items()
        }

        for choices in (choices_dict, choices_list, choices_nested_dict):
            with self.subTest(choices):
                self._test_optgroups(choices)

    def test_doesnt_render_required_when_impossible_to_select_empty_field(self):
        widget = self.widget(choices=[("J", "John"), ("P", "Paul")])
        self.assertIs(widget.use_required_attribute(initial=None), False)

    def test_doesnt_render_required_when_no_choices_are_available(self):
        widget = self.widget(choices=[])
        self.assertIs(widget.use_required_attribute(initial=None), False)

    def test_render_as_subwidget(self):
        """A RadioSelect as a subwidget of MultiWidget."""
        choices = (("", "------"),) + self.beatles
        self.check_html(
            MultiWidget([self.widget(choices=choices), TextInput()]),
            "beatle",
            ["J", "Some text"],
            html=(
                """
                <select name="beatle_0">
                  <option value="">------</option>
                  <option value="J" selected>John</option>
                  <option value="P">Paul</option>
                  <option value="G">George</option>
                  <option value="R">Ringo</option>
                </select>
                <input name="beatle_1" type="text" value="Some text">
                """
            ),
        )

    def test_fieldset(self):
        class TestForm(Form):
            template_name = "forms_tests/use_fieldset.html"
            field = ChoiceField(widget=self.widget, choices=self.beatles)

        form = TestForm()
        self.assertIs(self.widget.use_fieldset, False)
        self.assertHTMLEqual(
            '<div><label for="id_field">Field:</label>'
            '<select name="field" id="id_field">'
            '<option value="J">John</option>  '
            '<option value="P">Paul</option>'
            '<option value="G">George</option>'
            '<option value="R">Ringo</option></select></div>',
            form.render(),
        )<|MERGE_RESOLUTION|>--- conflicted
+++ resolved
@@ -326,68 +326,7 @@
         """
         self.check_html(self.widget(choices=choices), "time", None, html=html)
 
-<<<<<<< HEAD
     def _test_optgroups(self, choices):
-=======
-    def test_options(self):
-        options = list(
-            self.widget(choices=self.beatles).options(
-                "name",
-                ["J"],
-                attrs={"class": "super"},
-            )
-        )
-        self.assertEqual(len(options), 4)
-        self.assertEqual(options[0]["name"], "name")
-        self.assertEqual(options[0]["value"], "J")
-        self.assertEqual(options[0]["label"], "John")
-        self.assertEqual(options[0]["index"], "0")
-        self.assertEqual(options[0]["attrs"], {"selected": True})
-        self.assertIs(options[0]["selected"], True)
-        # Template-related attributes
-        self.assertEqual(options[1]["name"], "name")
-        self.assertEqual(options[1]["value"], "P")
-        self.assertEqual(options[1]["label"], "Paul")
-        self.assertEqual(options[1]["index"], "1")
-        self.assertEqual(options[1]["attrs"], {})
-        self.assertIs(options[1]["selected"], False)
-
-    def test_options_with_option_attrs(self):
-        options = list(
-            self.widget(choices=self.beatles, option_attrs={"class": "other"}).options(
-                "name",
-                ["J"],
-                attrs={"class": "super"},
-            )
-        )
-        self.assertEqual(len(options), 4)
-        for option, (i, (value, label)) in zip(options, enumerate(self.beatles)):
-            self.assertEqual(option["name"], "name")
-            self.assertEqual(option["value"], value)
-            self.assertEqual(option["label"], label)
-            self.assertEqual(option["index"], str(i))
-            self.assertEqual(option["attrs"]["class"], "other")
-            self.assertIs(option["selected"], value == "J")
-
-    def test_optgroups(self):
-        choices = [
-            (
-                "Audio",
-                [
-                    ("vinyl", "Vinyl"),
-                    ("cd", "CD"),
-                ],
-            ),
-            (
-                "Video",
-                [
-                    ("vhs", "VHS Tape"),
-                    ("dvd", "DVD"),
-                ],
-            ),
-            ("unknown", "Unknown"),
-        ]
->>>>>>> 29259b02
         groups = list(
             self.widget(choices=choices).optgroups(
                 "name",
