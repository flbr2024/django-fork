from __future__ import unicode_literals

from django.core.exceptions import PermissionDenied
from django.core.mail import send_mail
from django.core import validators
from django.db import models
from django.db.models.manager import EmptyManager
from django.utils.crypto import get_random_string, salted_hmac
from django.utils import six
from django.utils.translation import ugettext_lazy as _
from django.utils import timezone

from django.contrib import auth
from django.contrib.auth.hashers import (
    check_password, make_password, is_password_usable)
from django.contrib.auth.signals import user_logged_in
from django.contrib.contenttypes.models import ContentType
from django.utils.encoding import python_2_unicode_compatible


def update_last_login(sender, user, **kwargs):
    """
    A signal receiver which updates the last_login date for
    the user logging in.
    """
    user.last_login = timezone.now()
    user.save(update_fields=['last_login'])
user_logged_in.connect(update_last_login)


class PermissionManager(models.Manager):
    def get_by_natural_key(self, codename, app_label, model):
        return self.get(
            codename=codename,
            content_type=ContentType.objects.get_by_natural_key(app_label,
                                                                model),
        )


@python_2_unicode_compatible
class Permission(models.Model):
    """
    The permissions system provides a way to assign permissions to specific
    users and groups of users.

    The permission system is used by the Django admin site, but may also be
    useful in your own code. The Django admin site uses permissions as follows:

        - The "add" permission limits the user's ability to view the "add" form
          and add an object.
        - The "change" permission limits a user's ability to view the change
          list, view the "change" form and change an object.
        - The "delete" permission limits the ability to delete an object.

    Permissions are set globally per type of object, not per specific object
    instance. It is possible to say "Mary may change news stories," but it's
    not currently possible to say "Mary may change news stories, but only the
    ones she created herself" or "Mary may only change news stories that have a
    certain status or publication date."

    Three basic permissions -- add, change and delete -- are automatically
    created for each Django model.
    """
    name = models.CharField(_('name'), max_length=255)
    content_type = models.ForeignKey(ContentType)
    codename = models.CharField(_('codename'), max_length=100)
    objects = PermissionManager()

    class Meta:
        verbose_name = _('permission')
        verbose_name_plural = _('permissions')
        unique_together = (('content_type', 'codename'),)
        ordering = ('content_type__app_label', 'content_type__model',
                    'codename')

    def __str__(self):
        return "%s | %s | %s" % (
            six.text_type(self.content_type.app_label),
            six.text_type(self.content_type),
            six.text_type(self.name))

    def natural_key(self):
        return (self.codename,) + self.content_type.natural_key()
    natural_key.dependencies = ['contenttypes.contenttype']


class GroupManager(models.Manager):
    """
    The manager for the auth's Group model.
    """
    def get_by_natural_key(self, name):
        return self.get(name=name)


@python_2_unicode_compatible
class Group(models.Model):
    """
    Groups are a generic way of categorizing users to apply permissions, or
    some other label, to those users. A user can belong to any number of
    groups.

    A user in a group automatically has all the permissions granted to that
    group. For example, if the group Site editors has the permission
    can_edit_home_page, any user in that group will have that permission.

    Beyond permissions, groups are a convenient way to categorize users to
    apply some label, or extended functionality, to them. For example, you
    could create a group 'Special users', and you could write code that would
    do special things to those users -- such as giving them access to a
    members-only portion of your site, or sending them members-only email
    messages.
    """
    name = models.CharField(_('name'), max_length=80, unique=True)
    permissions = models.ManyToManyField(Permission,
        verbose_name=_('permissions'), blank=True)

    objects = GroupManager()

    class Meta:
        verbose_name = _('group')
        verbose_name_plural = _('groups')

    def __str__(self):
        return self.name

    def natural_key(self):
        return (self.name,)


class BaseUserManager(models.Manager):

    @classmethod
    def normalize_email(cls, email):
        """
        Normalize the address by lowercasing the domain part of the email
        address.
        """
        email = email or ''
        try:
            email_name, domain_part = email.strip().rsplit('@', 1)
        except ValueError:
            pass
        else:
            email = '@'.join([email_name, domain_part.lower()])
        return email

    def make_random_password(self, length=10,
                             allowed_chars='abcdefghjkmnpqrstuvwxyz'
                                           'ABCDEFGHJKLMNPQRSTUVWXYZ'
                                           '23456789'):
        """
        Generates a random password with the given length and given
        allowed_chars. Note that the default value of allowed_chars does not
        have "I" or "O" or letters and digits that look similar -- just to
        avoid confusion.
        """
        return get_random_string(length, allowed_chars)

    def get_by_natural_key(self, username):
        return self.get(**{self.model.USERNAME_FIELD: username})


class UserManager(BaseUserManager):

    def _create_user(self, username, email, password,
                     is_staff, is_superuser, **extra_fields):
        """
        Creates and saves a User with the given username, email and password.
        """
        now = timezone.now()
        if not username:
            raise ValueError('The given username must be set')
        email = self.normalize_email(email)
        user = self.model(username=username, email=email,
                          is_staff=is_staff, is_active=True,
                          is_superuser=is_superuser, last_login=now,
                          date_joined=now, **extra_fields)
        user.set_password(password)
        user.save(using=self._db)
        return user

    def create_user(self, username, email=None, password=None, **extra_fields):
        return self._create_user(username, email, password, False, False,
                                 **extra_fields)

    def create_superuser(self, username, email, password, **extra_fields):
        return self._create_user(username, email, password, True, True,
                                 **extra_fields)


@python_2_unicode_compatible
class AbstractBaseUser(models.Model):
    password = models.CharField(_('password'), max_length=128)
    last_login = models.DateTimeField(_('last login'), default=timezone.now)

    is_active = True

    REQUIRED_FIELDS = []

    class Meta:
        abstract = True

    def get_username(self):
        "Return the identifying username for this User"
        return getattr(self, self.USERNAME_FIELD)

    def __str__(self):
        return self.get_username()

    def natural_key(self):
        return (self.get_username(),)

    def is_anonymous(self):
        """
        Always returns False. This is a way of comparing User objects to
        anonymous users.
        """
        return False

    def is_authenticated(self):
        """
        Always return True. This is a way to tell if the user has been
        authenticated in templates.
        """
        return True

    def set_password(self, raw_password):
        self.password = make_password(raw_password)

    def check_password(self, raw_password):
        """
        Returns a boolean of whether the raw_password was correct. Handles
        hashing formats behind the scenes.
        """
        def setter(raw_password):
            self.set_password(raw_password)
            self.save(update_fields=["password"])
        return check_password(raw_password, self.password, setter)

    def set_unusable_password(self):
        # Sets a value that will never be a valid hash
        self.password = make_password(None)

    def has_usable_password(self):
        return is_password_usable(self.password)

    def get_full_name(self):
        raise NotImplementedError('subclasses of AbstractBaseUser must provide a get_full_name() method')

    def get_short_name(self):
        raise NotImplementedError('subclasses of AbstractBaseUser must provide a get_short_name() method.')

    def get_session_auth_hash(self):
        """
        Returns an HMAC of the password field.
        """
        key_salt = "django.contrib.auth.models.AbstractBaseUser.get_session_auth_hash"
        return salted_hmac(key_salt, self.password).hexdigest()


# A few helper functions for common logic between User and AnonymousUser.
def _user_get_all_permissions(user, obj):
    permissions = set()
    for backend in auth.get_backends():
        if hasattr(backend, "get_all_permissions"):
            permissions.update(backend.get_all_permissions(user, obj))
    return permissions


def _user_has_perm(user, perm, obj):
    """
    A backend can raise `PermissionDenied` to short-circuit permission checking.
    """
    for backend in auth.get_backends():
        if not hasattr(backend, 'has_perm'):
            continue
        try:
            if backend.has_perm(user, perm, obj):
                return True
        except PermissionDenied:
            return False
    return False


def _user_has_module_perms(user, app_label):
    """
    A backend can raise `PermissionDenied` to short-circuit permission checking.
    """
    for backend in auth.get_backends():
        if not hasattr(backend, 'has_module_perms'):
            continue
        try:
            if backend.has_module_perms(user, app_label):
                return True
        except PermissionDenied:
            return False
    return False


class PermissionsMixin(models.Model):
    """
    A mixin class that adds the fields and methods necessary to support
    Django's Group and Permission model using the ModelBackend.
    """
    is_superuser = models.BooleanField(_('superuser status'), default=False,
        help_text=_('Designates that this user has all permissions without '
                    'explicitly assigning them.'))
    groups = models.ManyToManyField(Group, verbose_name=_('groups'),
        blank=True, help_text=_('The groups this user belongs to. A user will '
                                'get all permissions granted to each of '
<<<<<<< HEAD
                                'his/her groups.'),
=======
                                'their group.'),
>>>>>>> 8fbf13a6
        related_name="user_set", related_query_name="user")
    user_permissions = models.ManyToManyField(Permission,
        verbose_name=_('user permissions'), blank=True,
        help_text=_('Specific permissions for this user.'),
        related_name="user_set", related_query_name="user")

    class Meta:
        abstract = True

    def get_group_permissions(self, obj=None):
        """
        Returns a list of permission strings that this user has through their
        groups. This method queries all available auth backends. If an object
        is passed in, only permissions matching this object are returned.
        """
        permissions = set()
        for backend in auth.get_backends():
            if hasattr(backend, "get_group_permissions"):
                permissions.update(backend.get_group_permissions(self, obj))
        return permissions

    def get_all_permissions(self, obj=None):
        return _user_get_all_permissions(self, obj)

    def has_perm(self, perm, obj=None):
        """
        Returns True if the user has the specified permission. This method
        queries all available auth backends, but returns immediately if any
        backend returns True. Thus, a user who has permission from a single
        auth backend is assumed to have permission in general. If an object is
        provided, permissions for this specific object are checked.
        """

        # Active superusers have all permissions.
        if self.is_active and self.is_superuser:
            return True

        # Otherwise we need to check the backends.
        return _user_has_perm(self, perm, obj)

    def has_perms(self, perm_list, obj=None):
        """
        Returns True if the user has each of the specified permissions. If
        object is passed, it checks if the user has all required perms for this
        object.
        """
        for perm in perm_list:
            if not self.has_perm(perm, obj):
                return False
        return True

    def has_module_perms(self, app_label):
        """
        Returns True if the user has any permissions in the given app label.
        Uses pretty much the same logic as has_perm, above.
        """
        # Active superusers have all permissions.
        if self.is_active and self.is_superuser:
            return True

        return _user_has_module_perms(self, app_label)


class AbstractUser(AbstractBaseUser, PermissionsMixin):
    """
    An abstract base class implementing a fully featured User model with
    admin-compliant permissions.

    Username, password and email are required. Other fields are optional.
    """
    username = models.CharField(_('username'), max_length=30, unique=True,
        help_text=_('Required. 30 characters or fewer. Letters, digits and '
                    '@/./+/-/_ only.'),
        validators=[
            validators.RegexValidator(r'^[\w.@+-]+$',
                                      _('Enter a valid username. '
                                        'This value may contain only letters, numbers '
                                        'and @/./+/-/_ characters.'), 'invalid'),
        ],
        error_messages={
            'unique': _("A user with that username already exists."),
        })
    first_name = models.CharField(_('first name'), max_length=30, blank=True)
    last_name = models.CharField(_('last name'), max_length=30, blank=True)
    email = models.EmailField(_('email address'), blank=True)
    is_staff = models.BooleanField(_('staff status'), default=False,
        help_text=_('Designates whether the user can log into this admin '
                    'site.'))
    is_active = models.BooleanField(_('active'), default=True,
        help_text=_('Designates whether this user should be treated as '
                    'active. Unselect this instead of deleting accounts.'))
    date_joined = models.DateTimeField(_('date joined'), default=timezone.now)

    objects = UserManager()

    USERNAME_FIELD = 'username'
    REQUIRED_FIELDS = ['email']

    class Meta:
        verbose_name = _('user')
        verbose_name_plural = _('users')
        abstract = True

    def get_full_name(self):
        """
        Returns the first_name plus the last_name, with a space in between.
        """
        full_name = '%s %s' % (self.first_name, self.last_name)
        return full_name.strip()

    def get_short_name(self):
        "Returns the short name for the user."
        return self.first_name

    def email_user(self, subject, message, from_email=None, **kwargs):
        """
        Sends an email to this User.
        """
        send_mail(subject, message, from_email, [self.email], **kwargs)


class User(AbstractUser):
    """
    Users within the Django authentication system are represented by this
    model.

    Username, password and email are required. Other fields are optional.
    """
    class Meta(AbstractUser.Meta):
        swappable = 'AUTH_USER_MODEL'


@python_2_unicode_compatible
class AnonymousUser(object):
    id = None
    pk = None
    username = ''
    is_staff = False
    is_active = False
    is_superuser = False
    _groups = EmptyManager(Group)
    _user_permissions = EmptyManager(Permission)

    def __init__(self):
        pass

    def __str__(self):
        return 'AnonymousUser'

    def __eq__(self, other):
        return isinstance(other, self.__class__)

    def __ne__(self, other):
        return not self.__eq__(other)

    def __hash__(self):
        return 1  # instances always return the same hash value

    def save(self):
        raise NotImplementedError("Django doesn't provide a DB representation for AnonymousUser.")

    def delete(self):
        raise NotImplementedError("Django doesn't provide a DB representation for AnonymousUser.")

    def set_password(self, raw_password):
        raise NotImplementedError("Django doesn't provide a DB representation for AnonymousUser.")

    def check_password(self, raw_password):
        raise NotImplementedError("Django doesn't provide a DB representation for AnonymousUser.")

    def _get_groups(self):
        return self._groups
    groups = property(_get_groups)

    def _get_user_permissions(self):
        return self._user_permissions
    user_permissions = property(_get_user_permissions)

    def get_group_permissions(self, obj=None):
        return set()

    def get_all_permissions(self, obj=None):
        return _user_get_all_permissions(self, obj=obj)

    def has_perm(self, perm, obj=None):
        return _user_has_perm(self, perm, obj=obj)

    def has_perms(self, perm_list, obj=None):
        for perm in perm_list:
            if not self.has_perm(perm, obj):
                return False
        return True

    def has_module_perms(self, module):
        return _user_has_module_perms(self, module)

    def is_anonymous(self):
        return True

    def is_authenticated(self):
        return False<|MERGE_RESOLUTION|>--- conflicted
+++ resolved
@@ -308,11 +308,7 @@
     groups = models.ManyToManyField(Group, verbose_name=_('groups'),
         blank=True, help_text=_('The groups this user belongs to. A user will '
                                 'get all permissions granted to each of '
-<<<<<<< HEAD
-                                'his/her groups.'),
-=======
-                                'their group.'),
->>>>>>> 8fbf13a6
+                                'their groups.'),
         related_name="user_set", related_query_name="user")
     user_permissions = models.ManyToManyField(Permission,
         verbose_name=_('user permissions'), blank=True,
