from django.core.exceptions import ImproperlyConfigured
from django.db import models
from django.db.models.signals import pre_delete, pre_save
from django.http.request import split_domain_port
<<<<<<< HEAD
=======
from django.utils.translation import gettext_lazy as _
>>>>>>> 103e6cf2

from .base_site import AbstractBaseSite

__all__ = ('Site', 'SiteManager')

<<<<<<< HEAD

SITE_CACHE = {}
=======
def _simple_domain_name_validator(value):
    """
    Validate that the given value contains no whitespaces to prevent common
    typos.
    """
    if not value:
        return
    checks = ((s in value) for s in string.whitespace)
    if any(checks):
        raise ValidationError(
            _("The domain name cannot contain any spaces or tabs."),
            code='invalid',
        )
>>>>>>> 103e6cf2


class SiteManager(models.Manager):
    use_in_migrations = True

    def _get_site_by_id(self, site_id):
        if site_id not in SITE_CACHE:
            site = self.get(pk=site_id)
            SITE_CACHE[site_id] = site
        return SITE_CACHE[site_id]

    def _get_site_by_request(self, request):
        host = request.get_host()
        try:
            # First attempt to look up the site by host with or without port.
            if host not in SITE_CACHE:
                SITE_CACHE[host] = self.get(domain__iexact=host)
            return SITE_CACHE[host]
        except Site.DoesNotExist:
            # Fallback to looking up site after stripping port from the host.
            domain, port = split_domain_port(host)
            if domain not in SITE_CACHE:
                SITE_CACHE[domain] = self.get(domain__iexact=domain)
            return SITE_CACHE[domain]

    def get_current(self, request=None):
        """
        Return the current Site based on the SITE_ID in the project's settings.
<<<<<<< HEAD
        If SITE_ID isn't defined, it return the site with domain matching
=======
        If SITE_ID isn't defined, return the site with domain matching
>>>>>>> 103e6cf2
        request.get_host(). The ``Site`` object is cached the first time it's
        retrieved from the database.
        """
        from django.conf import settings
        if getattr(settings, 'SITE_ID', ''):
            site_id = settings.SITE_ID
            return self._get_site_by_id(site_id)
        elif request:
            return self._get_site_by_request(request)

        raise ImproperlyConfigured(
            "You're using the Django \"sites framework\" without having "
            "set the SITE_ID setting. Create a site in your database and "
            "set the SITE_ID setting or pass a request to "
            "Site.objects.get_current() to fix this error."
        )

    def clear_cache(self):
        """Clear the ``Site`` object cache."""
        global SITE_CACHE
        SITE_CACHE = {}

    def get_by_natural_key(self, domain):
        return self.get(domain=domain)


class Site(AbstractBaseSite):
    objects = SiteManager()

    class Meta(AbstractBaseSite.Meta):
        app_label = 'sites'
        db_table = 'django_site'
        swappable = 'SITES_SITE_MODEL'


def clear_site_cache(sender, **kwargs):
    """
<<<<<<< HEAD
    Clear the cache (if primed) each time a site is saved or deleted
=======
    Clear the cache (if primed) each time a site is saved or deleted.
>>>>>>> 103e6cf2
    """
    instance = kwargs['instance']
    using = kwargs['using']
    try:
        del SITE_CACHE[instance.pk]
    except KeyError:
        pass
    try:
        del SITE_CACHE[Site.objects.using(using).get(pk=instance.pk).domain]
    except (KeyError, Site.DoesNotExist):
        pass


pre_save.connect(clear_site_cache, sender=Site)
pre_delete.connect(clear_site_cache, sender=Site)<|MERGE_RESOLUTION|>--- conflicted
+++ resolved
@@ -2,33 +2,13 @@
 from django.db import models
 from django.db.models.signals import pre_delete, pre_save
 from django.http.request import split_domain_port
-<<<<<<< HEAD
-=======
-from django.utils.translation import gettext_lazy as _
->>>>>>> 103e6cf2
 
 from .base_site import AbstractBaseSite
 
 __all__ = ('Site', 'SiteManager')
 
-<<<<<<< HEAD
 
 SITE_CACHE = {}
-=======
-def _simple_domain_name_validator(value):
-    """
-    Validate that the given value contains no whitespaces to prevent common
-    typos.
-    """
-    if not value:
-        return
-    checks = ((s in value) for s in string.whitespace)
-    if any(checks):
-        raise ValidationError(
-            _("The domain name cannot contain any spaces or tabs."),
-            code='invalid',
-        )
->>>>>>> 103e6cf2
 
 
 class SiteManager(models.Manager):
@@ -57,11 +37,7 @@
     def get_current(self, request=None):
         """
         Return the current Site based on the SITE_ID in the project's settings.
-<<<<<<< HEAD
         If SITE_ID isn't defined, it return the site with domain matching
-=======
-        If SITE_ID isn't defined, return the site with domain matching
->>>>>>> 103e6cf2
         request.get_host(). The ``Site`` object is cached the first time it's
         retrieved from the database.
         """
@@ -99,11 +75,7 @@
 
 def clear_site_cache(sender, **kwargs):
     """
-<<<<<<< HEAD
-    Clear the cache (if primed) each time a site is saved or deleted
-=======
     Clear the cache (if primed) each time a site is saved or deleted.
->>>>>>> 103e6cf2
     """
     instance = kwargs['instance']
     using = kwargs['using']
