"""
HTML Widget classes
"""

import copy
import datetime
import warnings
from collections import defaultdict
from graphlib import CycleError, TopologicalSorter
from itertools import chain

from django.forms.utils import to_current_timezone
from django.templatetags.static import static
from django.utils import formats
from django.utils.choices import normalize_choices
from django.utils.dates import MONTHS
from django.utils.formats import get_format
from django.utils.html import format_html, html_safe
from django.utils.regex_helper import _lazy_re_compile
from django.utils.safestring import mark_safe
from django.utils.translation import gettext_lazy as _

from .renderers import get_default_renderer

__all__ = (
    "Media",
    "MediaDefiningClass",
    "Widget",
    "TextInput",
    "NumberInput",
    "EmailInput",
    "URLInput",
    "PasswordInput",
    "HiddenInput",
    "MultipleHiddenInput",
    "FileInput",
    "ClearableFileInput",
    "Textarea",
    "DateInput",
    "DateTimeInput",
    "TimeInput",
    "CheckboxInput",
    "Select",
    "NullBooleanSelect",
    "SelectMultiple",
    "RadioSelect",
    "CheckboxSelectMultiple",
    "MultiWidget",
    "SplitDateTimeWidget",
    "SplitHiddenDateTimeWidget",
    "SelectDateWidget",
)

MEDIA_TYPES = ("css", "js")


class MediaOrderConflictWarning(RuntimeWarning):
    pass


@html_safe
class Media:
    def __init__(self, media=None, css=None, js=None):
        if media is not None:
            css = getattr(media, "css", {})
            js = getattr(media, "js", [])
        else:
            if css is None:
                css = {}
            if js is None:
                js = []
        self._css_lists = [css]
        self._js_lists = [js]

    def __repr__(self):
        return "Media(css=%r, js=%r)" % (self._css, self._js)

    def __str__(self):
        return self.render()

    @property
    def _css(self):
        css = defaultdict(list)
        for css_list in self._css_lists:
            for medium, sublist in css_list.items():
                css[medium].append(sublist)
        return {medium: self.merge(*lists) for medium, lists in css.items()}

    @property
    def _js(self):
        return self.merge(*self._js_lists)

    def render(self):
        return mark_safe(
            "\n".join(
                chain.from_iterable(
                    getattr(self, "render_" + name)() for name in MEDIA_TYPES
                )
            )
        )

    def render_js(self):
        return [
            (
                path.__html__()
                if hasattr(path, "__html__")
                else format_html('<script src="{}"></script>', self.absolute_path(path))
            )
            for path in self._js
        ]

    def render_css(self):
        # To keep rendering order consistent, we can't just iterate over items().
        # We need to sort the keys, and iterate over the sorted list.
        media = sorted(self._css)
        return chain.from_iterable(
            [
                (
                    path.__html__()
                    if hasattr(path, "__html__")
                    else format_html(
                        '<link href="{}" media="{}" rel="stylesheet">',
                        self.absolute_path(path),
                        medium,
                    )
                )
                for path in self._css[medium]
            ]
            for medium in media
        )

    def absolute_path(self, path):
        """
        Given a relative or absolute path to a static asset, return an absolute
        path. An absolute path will be returned unchanged while a relative path
        will be passed to django.templatetags.static.static().
        """
        if path.startswith(("http://", "https://", "/")):
            return path
        return static(path)

    def __getitem__(self, name):
        """Return a Media object that only contains media of the given type."""
        if name in MEDIA_TYPES:
            return Media(**{str(name): getattr(self, "_" + name)})
        raise KeyError('Unknown media type "%s"' % name)

    @staticmethod
    def merge(*lists):
        """
        Merge lists while trying to keep the relative order of the elements.
        Warn if the lists have the same elements in a different relative order.

        For static assets it can be important to have them included in the DOM
        in a certain order. In JavaScript you may not be able to reference a
        global or in CSS you might want to override a style.
        """
        ts = TopologicalSorter()
        for head, *tail in filter(None, lists):
            ts.add(head)  # Ensure that the first items are included.
            for item in tail:
                if head != item:  # Avoid circular dependency to self.
                    ts.add(item, head)
                head = item
        try:
            return list(ts.static_order())
        except CycleError:
            warnings.warn(
                "Detected duplicate Media files in an opposite order: {}".format(
                    ", ".join(repr(list_) for list_ in lists)
                ),
                MediaOrderConflictWarning,
            )
            return list(dict.fromkeys(chain.from_iterable(filter(None, lists))))

    def __add__(self, other):
        combined = Media()
        combined._css_lists = self._css_lists[:]
        combined._js_lists = self._js_lists[:]
        for item in other._css_lists:
            if item and item not in self._css_lists:
                combined._css_lists.append(item)
        for item in other._js_lists:
            if item and item not in self._js_lists:
                combined._js_lists.append(item)
        return combined


def media_property(cls):
    def _media(self):
        # Get the media property of the superclass, if it exists
        sup_cls = super(cls, self)
        try:
            base = sup_cls.media
        except AttributeError:
            base = Media()

        # Get the media definition for this class
        definition = getattr(cls, "Media", None)
        if definition:
            extend = getattr(definition, "extend", True)
            if extend:
                if extend is True:
                    m = base
                else:
                    m = Media()
                    for medium in extend:
                        m += base[medium]
                return m + Media(definition)
            return Media(definition)
        return base

    return property(_media)


class MediaDefiningClass(type):
    """
    Metaclass for classes that can have media definitions.
    """

    def __new__(mcs, name, bases, attrs):
        new_class = super().__new__(mcs, name, bases, attrs)

        if "media" not in attrs:
            new_class.media = media_property(new_class)

        return new_class


class Widget(metaclass=MediaDefiningClass):
    needs_multipart_form = False  # Determines does this widget need multipart form
    is_localized = False
    is_required = False
    supports_microseconds = True
    use_fieldset = False

    def __init__(self, attrs=None):
        self.attrs = {} if attrs is None else attrs.copy()

    def __deepcopy__(self, memo):
        obj = copy.copy(self)
        obj.attrs = self.attrs.copy()
        memo[id(self)] = obj
        return obj

    @property
    def is_hidden(self):
        return self.input_type == "hidden" if hasattr(self, "input_type") else False

    def subwidgets(self, name, value, attrs=None):
        context = self.get_context(name, value, attrs)
        yield context["widget"]

    def format_value(self, value):
        """
        Return a value as it should appear when rendered in a template.
        """
        if value == "" or value is None:
            return None
        if self.is_localized:
            return formats.localize_input(value)
        return str(value)

    def get_context(self, name, value, attrs):
        return {
            "widget": {
                "name": name,
                "is_hidden": self.is_hidden,
                "required": self.is_required,
                "value": self.format_value(value),
                "attrs": self.build_attrs(self.attrs, attrs),
                "template_name": self.template_name,
            },
        }

    def render(self, name, value, attrs=None, renderer=None):
        """Render the widget as an HTML string."""
        context = self.get_context(name, value, attrs)
        return self._render(self.template_name, context, renderer)

    def _render(self, template_name, context, renderer=None):
        if renderer is None:
            renderer = get_default_renderer()
        return mark_safe(renderer.render(template_name, context))

    def build_attrs(self, base_attrs, extra_attrs=None):
        """Build an attribute dictionary."""
        return {**base_attrs, **(extra_attrs or {})}

    def value_from_datadict(self, data, files, name):
        """
        Given a dictionary of data and this widget's name, return the value
        of this widget or None if it's not provided.
        """
        return data.get(name)

    def value_omitted_from_data(self, data, files, name):
        return name not in data

    def id_for_label(self, id_):
        """
        Return the HTML ID attribute of this Widget for use by a <label>, given
        the ID of the field. Return an empty string if no ID is available.

        This hook is necessary because some widgets have multiple HTML
        elements and, thus, multiple IDs. In that case, this method should
        return an ID value that corresponds to the first ID in the widget's
        tags.
        """
        return id_

    def use_required_attribute(self, initial):
        return not self.is_hidden


class Input(Widget):
    """
    Base class for all <input> widgets.
    """

    input_type = None  # Subclasses must define this.
    template_name = "django/forms/widgets/input.html"

    def __init__(self, attrs=None):
        if attrs is not None:
            attrs = attrs.copy()
            self.input_type = attrs.pop("type", self.input_type)
        super().__init__(attrs)

    def get_context(self, name, value, attrs):
        context = super().get_context(name, value, attrs)
        context["widget"]["type"] = self.input_type
        return context


class TextInput(Input):
    input_type = "text"
    template_name = "django/forms/widgets/text.html"


class NumberInput(Input):
    input_type = "number"
    template_name = "django/forms/widgets/number.html"


class EmailInput(Input):
    input_type = "email"
    template_name = "django/forms/widgets/email.html"


class URLInput(Input):
    input_type = "url"
    template_name = "django/forms/widgets/url.html"


class PasswordInput(Input):
    input_type = "password"
    template_name = "django/forms/widgets/password.html"

    def __init__(self, attrs=None, render_value=False):
        super().__init__(attrs)
        self.render_value = render_value

    def get_context(self, name, value, attrs):
        if not self.render_value:
            value = None
        return super().get_context(name, value, attrs)


class HiddenInput(Input):
    input_type = "hidden"
    template_name = "django/forms/widgets/hidden.html"


class MultipleHiddenInput(HiddenInput):
    """
    Handle <input type="hidden"> for fields that have a list
    of values.
    """

    template_name = "django/forms/widgets/multiple_hidden.html"

    def get_context(self, name, value, attrs):
        context = super().get_context(name, value, attrs)
        final_attrs = context["widget"]["attrs"]
        id_ = context["widget"]["attrs"].get("id")

        subwidgets = []
        for index, value_ in enumerate(context["widget"]["value"]):
            widget_attrs = final_attrs.copy()
            if id_:
                # An ID attribute was given. Add a numeric index as a suffix
                # so that the inputs don't all have the same ID attribute.
                widget_attrs["id"] = "%s_%s" % (id_, index)
            widget = HiddenInput()
            widget.is_required = self.is_required
            subwidgets.append(widget.get_context(name, value_, widget_attrs)["widget"])

        context["widget"]["subwidgets"] = subwidgets
        return context

    def value_from_datadict(self, data, files, name):
        try:
            getter = data.getlist
        except AttributeError:
            getter = data.get
        return getter(name)

    def format_value(self, value):
        return [] if value is None else value


class FileInput(Input):
    allow_multiple_selected = False
    input_type = "file"
    needs_multipart_form = True
    template_name = "django/forms/widgets/file.html"

    def __init__(self, attrs=None):
        if (
            attrs is not None
            and not self.allow_multiple_selected
            and attrs.get("multiple", False)
        ):
            raise ValueError(
                "%s doesn't support uploading multiple files."
                % self.__class__.__qualname__
            )
        if self.allow_multiple_selected:
            if attrs is None:
                attrs = {"multiple": True}
            else:
                attrs.setdefault("multiple", True)
        super().__init__(attrs)

    def format_value(self, value):
        """File input never renders a value."""
        return

    def value_from_datadict(self, data, files, name):
        "File widgets take data from FILES, not POST"
        getter = files.get
        if self.allow_multiple_selected:
            try:
                getter = files.getlist
            except AttributeError:
                pass
        return getter(name)

    def value_omitted_from_data(self, data, files, name):
        return name not in files

    def use_required_attribute(self, initial):
        return super().use_required_attribute(initial) and not initial


FILE_INPUT_CONTRADICTION = object()


class ClearableFileInput(FileInput):
    clear_checkbox_label = _("Clear")
    initial_text = _("Currently")
    input_text = _("Change")
    template_name = "django/forms/widgets/clearable_file_input.html"
    checked = False

    def clear_checkbox_name(self, name):
        """
        Given the name of the file input, return the name of the clear checkbox
        input.
        """
        return name + "-clear"

    def clear_checkbox_id(self, name):
        """
        Given the name of the clear checkbox input, return the HTML id for it.
        """
        return name + "_id"

    def is_initial(self, value):
        """
        Return whether value is considered to be initial value.
        """
        return bool(value and getattr(value, "url", False))

    def format_value(self, value):
        """
        Return the file object if it has a defined url attribute.
        """
        if self.is_initial(value):
            return value

    def get_context(self, name, value, attrs):
        context = super().get_context(name, value, attrs)
        checkbox_name = self.clear_checkbox_name(name)
        checkbox_id = self.clear_checkbox_id(checkbox_name)
        context["widget"].update(
            {
                "checkbox_name": checkbox_name,
                "checkbox_id": checkbox_id,
                "is_initial": self.is_initial(value),
                "input_text": self.input_text,
                "initial_text": self.initial_text,
                "clear_checkbox_label": self.clear_checkbox_label,
            }
        )
        context["widget"]["attrs"].setdefault("disabled", False)
        context["widget"]["attrs"]["checked"] = self.checked
        return context

    def value_from_datadict(self, data, files, name):
        upload = super().value_from_datadict(data, files, name)
        self.checked = self.clear_checkbox_name(name) in data
        if not self.is_required and CheckboxInput().value_from_datadict(
            data, files, self.clear_checkbox_name(name)
        ):
            if upload:
                # If the user contradicts themselves (uploads a new file AND
                # checks the "clear" checkbox), we return a unique marker
                # object that FileField will turn into a ValidationError.
                return FILE_INPUT_CONTRADICTION
            # False signals to clear any existing value, as opposed to just None
            return False
        return upload

    def value_omitted_from_data(self, data, files, name):
        return (
            super().value_omitted_from_data(data, files, name)
            and self.clear_checkbox_name(name) not in data
        )


class Textarea(Widget):
    template_name = "django/forms/widgets/textarea.html"

    def __init__(self, attrs=None):
        # Use slightly better defaults than HTML's 20x2 box
        default_attrs = {"cols": "40", "rows": "10"}
        if attrs:
            default_attrs.update(attrs)
        super().__init__(default_attrs)


class DateTimeBaseInput(TextInput):
    format_key = ""
    supports_microseconds = False

    def __init__(self, attrs=None, format=None):
        super().__init__(attrs)
        self.format = format or None

    def format_value(self, value):
        return formats.localize_input(
            value, self.format or formats.get_format(self.format_key)[0]
        )


class DateInput(DateTimeBaseInput):
    format_key = "DATE_INPUT_FORMATS"
    template_name = "django/forms/widgets/date.html"


class DateTimeInput(DateTimeBaseInput):
    format_key = "DATETIME_INPUT_FORMATS"
    template_name = "django/forms/widgets/datetime.html"


class TimeInput(DateTimeBaseInput):
    format_key = "TIME_INPUT_FORMATS"
    template_name = "django/forms/widgets/time.html"


# Defined at module level so that CheckboxInput is picklable (#17976)
def boolean_check(v):
    return not (v is False or v is None or v == "")


class CheckboxInput(Input):
    input_type = "checkbox"
    template_name = "django/forms/widgets/checkbox.html"

    def __init__(self, attrs=None, check_test=None):
        super().__init__(attrs)
        # check_test is a callable that takes a value and returns True
        # if the checkbox should be checked for that value.
        self.check_test = boolean_check if check_test is None else check_test

    def format_value(self, value):
        """Only return the 'value' attribute if value isn't empty."""
        if value is True or value is False or value is None or value == "":
            return
        return str(value)

    def get_context(self, name, value, attrs):
        if self.check_test(value):
            attrs = {**(attrs or {}), "checked": True}
        return super().get_context(name, value, attrs)

    def value_from_datadict(self, data, files, name):
        if name not in data:
            # A missing value means False because HTML form submission does not
            # send results for unselected checkboxes.
            return False
        value = data.get(name)
        # Translate true and false strings to boolean values.
        values = {"true": True, "false": False}
        if isinstance(value, str):
            value = values.get(value.lower(), value)
        return bool(value)

    def value_omitted_from_data(self, data, files, name):
        # HTML checkboxes don't appear in POST data if not checked, so it's
        # never known if the value is actually omitted.
        return False


class ChoiceWidget(Widget):
    allow_multiple_selected = False
    input_type = None
    template_name = None
    option_template_name = None
    add_id_index = True
    checked_attribute = {"checked": True}
    option_inherits_attrs = True

    def __init__(self, attrs=None, choices=(), option_attrs=None):
        super().__init__(attrs)
<<<<<<< HEAD
        self.choices = choices
=======
        # choices can be any iterable, but we may need to render this widget
        # multiple times. Thus, collapse it into a list so it can be consumed
        # more than once.
        self.choices = list(choices)
        self.option_attrs = {} if option_attrs is None else option_attrs.copy()
>>>>>>> 29259b02

    def __deepcopy__(self, memo):
        obj = copy.copy(self)
        obj.attrs = self.attrs.copy()
        obj.choices = copy.copy(self.choices)
        memo[id(self)] = obj
        return obj

    def subwidgets(self, name, value, attrs=None):
        """
        Yield all "subwidgets" of this widget. Used to enable iterating
        options from a BoundField for choice widgets.
        """
        value = self.format_value(value)
        yield from self.options(name, value, attrs)

    def options(self, name, value, attrs=None):
        """Yield a flat list of options for this widget."""
        for group in self.optgroups(name, value, attrs):
            yield from group[1]

    def optgroups(self, name, value, attrs=None):
        """Return a list of optgroups for this widget."""
        groups = []
        has_selected = False

        for index, (option_value, option_label) in enumerate(self.choices):
            if option_value is None:
                option_value = ""

            subgroup = []
            if isinstance(option_label, (list, tuple)):
                group_name = option_value
                subindex = 0
                choices = option_label
            else:
                group_name = None
                subindex = None
                choices = [(option_value, option_label)]
            groups.append((group_name, subgroup, index))

            for subvalue, sublabel in choices:
                selected = (not has_selected or self.allow_multiple_selected) and str(
                    subvalue
                ) in value
                has_selected |= selected
                subgroup.append(
                    self.create_option(
                        name,
                        subvalue,
                        sublabel,
                        selected,
                        index,
                        subindex=subindex,
                        attrs=attrs,
                    )
                )
                if subindex is not None:
                    subindex += 1
        return groups

    def create_option(
        self, name, value, label, selected, index, subindex=None, attrs=None
    ):
        index = str(index) if subindex is None else "%s_%s" % (index, subindex)

        if self.option_attrs:
            option_attrs = self.build_attrs(self.option_attrs)
        elif self.option_inherits_attrs:
            option_attrs = self.build_attrs(self.attrs, attrs)
        else:
            option_attrs = {}

        if selected:
            option_attrs.update(self.checked_attribute)
        if "id" in option_attrs:
            option_attrs["id"] = self.id_for_label(option_attrs["id"], index)
        return {
            "name": name,
            "value": value,
            "label": label,
            "selected": selected,
            "index": index,
            "attrs": option_attrs,
            "type": self.input_type,
            "template_name": self.option_template_name,
            "wrap_label": True,
        }

    def get_context(self, name, value, attrs):
        context = super().get_context(name, value, attrs)
        context["widget"]["optgroups"] = self.optgroups(
            name, context["widget"]["value"], attrs
        )
        return context

    def id_for_label(self, id_, index="0"):
        """
        Use an incremented id for each option where the main widget
        references the zero index.
        """
        if id_ and self.add_id_index:
            id_ = "%s_%s" % (id_, index)
        return id_

    def value_from_datadict(self, data, files, name):
        getter = data.get
        if self.allow_multiple_selected:
            try:
                getter = data.getlist
            except AttributeError:
                pass
        return getter(name)

    def format_value(self, value):
        """Return selected values as a list."""
        if value is None and self.allow_multiple_selected:
            return []
        if not isinstance(value, (tuple, list)):
            value = [value]
        return [str(v) if v is not None else "" for v in value]

    @property
    def choices(self):
        return self._choices

    @choices.setter
    def choices(self, value):
        self._choices = normalize_choices(value)


class Select(ChoiceWidget):
    input_type = "select"
    template_name = "django/forms/widgets/select.html"
    option_template_name = "django/forms/widgets/select_option.html"
    add_id_index = False
    checked_attribute = {"selected": True}
    option_inherits_attrs = False

    def get_context(self, name, value, attrs):
        context = super().get_context(name, value, attrs)
        if self.allow_multiple_selected:
            context["widget"]["attrs"]["multiple"] = True
        return context

    @staticmethod
    def _choice_has_empty_value(choice):
        """Return True if the choice's value is empty string or None."""
        value, _ = choice
        return value is None or value == ""

    def use_required_attribute(self, initial):
        """
        Don't render 'required' if the first <option> has a value, as that's
        invalid HTML.
        """
        use_required_attribute = super().use_required_attribute(initial)
        # 'required' is always okay for <select multiple>.
        if self.allow_multiple_selected:
            return use_required_attribute

        first_choice = next(iter(self.choices), None)
        return (
            use_required_attribute
            and first_choice is not None
            and self._choice_has_empty_value(first_choice)
        )


class NullBooleanSelect(Select):
    """
    A Select Widget intended to be used with NullBooleanField.
    """

    def __init__(self, attrs=None):
        choices = (
            ("unknown", _("Unknown")),
            ("true", _("Yes")),
            ("false", _("No")),
        )
        super().__init__(attrs, choices)

    def format_value(self, value):
        try:
            return {
                True: "true",
                False: "false",
                "true": "true",
                "false": "false",
                # For backwards compatibility with Django < 2.2.
                "2": "true",
                "3": "false",
            }[value]
        except KeyError:
            return "unknown"

    def value_from_datadict(self, data, files, name):
        value = data.get(name)
        return {
            True: True,
            "True": True,
            "False": False,
            False: False,
            "true": True,
            "false": False,
            # For backwards compatibility with Django < 2.2.
            "2": True,
            "3": False,
        }.get(value)


class SelectMultiple(Select):
    allow_multiple_selected = True

    def value_from_datadict(self, data, files, name):
        try:
            getter = data.getlist
        except AttributeError:
            getter = data.get
        return getter(name)

    def value_omitted_from_data(self, data, files, name):
        # An unselected <select multiple> doesn't appear in POST data, so it's
        # never known if the value is actually omitted.
        return False


class RadioSelect(ChoiceWidget):
    input_type = "radio"
    template_name = "django/forms/widgets/radio.html"
    option_template_name = "django/forms/widgets/radio_option.html"
    use_fieldset = True

    def id_for_label(self, id_, index=None):
        """
        Don't include for="field_0" in <label> to improve accessibility when
        using a screen reader, in addition clicking such a label would toggle
        the first input.
        """
        if index is None:
            return ""
        return super().id_for_label(id_, index)


class CheckboxSelectMultiple(RadioSelect):
    allow_multiple_selected = True
    input_type = "checkbox"
    template_name = "django/forms/widgets/checkbox_select.html"
    option_template_name = "django/forms/widgets/checkbox_option.html"

    def use_required_attribute(self, initial):
        # Don't use the 'required' attribute because browser validation would
        # require all checkboxes to be checked instead of at least one.
        return False

    def value_omitted_from_data(self, data, files, name):
        # HTML checkboxes don't appear in POST data if not checked, so it's
        # never known if the value is actually omitted.
        return False


class MultiWidget(Widget):
    """
    A widget that is composed of multiple widgets.

    In addition to the values added by Widget.get_context(), this widget
    adds a list of subwidgets to the context as widget['subwidgets'].
    These can be looped over and rendered like normal widgets.

    You'll probably want to use this class with MultiValueField.
    """

    template_name = "django/forms/widgets/multiwidget.html"
    use_fieldset = True

    def __init__(self, widgets, attrs=None):
        if isinstance(widgets, dict):
            self.widgets_names = [("_%s" % name) if name else "" for name in widgets]
            widgets = widgets.values()
        else:
            self.widgets_names = ["_%s" % i for i in range(len(widgets))]
        self.widgets = [w() if isinstance(w, type) else w for w in widgets]
        super().__init__(attrs)

    @property
    def is_hidden(self):
        return all(w.is_hidden for w in self.widgets)

    def get_context(self, name, value, attrs):
        context = super().get_context(name, value, attrs)
        if self.is_localized:
            for widget in self.widgets:
                widget.is_localized = self.is_localized
        # value is a list/tuple of values, each corresponding to a widget
        # in self.widgets.
        if not isinstance(value, (list, tuple)):
            value = self.decompress(value)

        final_attrs = context["widget"]["attrs"]
        input_type = final_attrs.pop("type", None)
        id_ = final_attrs.get("id")
        subwidgets = []
        for i, (widget_name, widget) in enumerate(
            zip(self.widgets_names, self.widgets)
        ):
            if input_type is not None:
                widget.input_type = input_type
            widget_name = name + widget_name
            try:
                widget_value = value[i]
            except IndexError:
                widget_value = None
            if id_:
                widget_attrs = final_attrs.copy()
                widget_attrs["id"] = "%s_%s" % (id_, i)
            else:
                widget_attrs = final_attrs
            subwidgets.append(
                widget.get_context(widget_name, widget_value, widget_attrs)["widget"]
            )
        context["widget"]["subwidgets"] = subwidgets
        return context

    def id_for_label(self, id_):
        return ""

    def value_from_datadict(self, data, files, name):
        return [
            widget.value_from_datadict(data, files, name + widget_name)
            for widget_name, widget in zip(self.widgets_names, self.widgets)
        ]

    def value_omitted_from_data(self, data, files, name):
        return all(
            widget.value_omitted_from_data(data, files, name + widget_name)
            for widget_name, widget in zip(self.widgets_names, self.widgets)
        )

    def decompress(self, value):
        """
        Return a list of decompressed values for the given compressed value.
        The given value can be assumed to be valid, but not necessarily
        non-empty.
        """
        raise NotImplementedError("Subclasses must implement this method.")

    def _get_media(self):
        """
        Media for a multiwidget is the combination of all media of the
        subwidgets.
        """
        media = Media()
        for w in self.widgets:
            media += w.media
        return media

    media = property(_get_media)

    def __deepcopy__(self, memo):
        obj = super().__deepcopy__(memo)
        obj.widgets = copy.deepcopy(self.widgets)
        return obj

    @property
    def needs_multipart_form(self):
        return any(w.needs_multipart_form for w in self.widgets)


class SplitDateTimeWidget(MultiWidget):
    """
    A widget that splits datetime input into two <input type="text"> boxes.
    """

    supports_microseconds = False
    template_name = "django/forms/widgets/splitdatetime.html"

    def __init__(
        self,
        attrs=None,
        date_format=None,
        time_format=None,
        date_attrs=None,
        time_attrs=None,
    ):
        widgets = (
            DateInput(
                attrs=attrs if date_attrs is None else date_attrs,
                format=date_format,
            ),
            TimeInput(
                attrs=attrs if time_attrs is None else time_attrs,
                format=time_format,
            ),
        )
        super().__init__(widgets)

    def decompress(self, value):
        if value:
            value = to_current_timezone(value)
            return [value.date(), value.time()]
        return [None, None]


class SplitHiddenDateTimeWidget(SplitDateTimeWidget):
    """
    A widget that splits datetime input into two <input type="hidden"> inputs.
    """

    template_name = "django/forms/widgets/splithiddendatetime.html"

    def __init__(
        self,
        attrs=None,
        date_format=None,
        time_format=None,
        date_attrs=None,
        time_attrs=None,
    ):
        super().__init__(attrs, date_format, time_format, date_attrs, time_attrs)
        for widget in self.widgets:
            widget.input_type = "hidden"


class SelectDateWidget(Widget):
    """
    A widget that splits date input into three <select> boxes.

    This also serves as an example of a Widget that has more than one HTML
    element and hence implements value_from_datadict.
    """

    none_value = ("", "---")
    month_field = "%s_month"
    day_field = "%s_day"
    year_field = "%s_year"
    template_name = "django/forms/widgets/select_date.html"
    input_type = "select"
    select_widget = Select
    date_re = _lazy_re_compile(r"(\d{4}|0)-(\d\d?)-(\d\d?)$")
    use_fieldset = True

    def __init__(self, attrs=None, years=None, months=None, empty_label=None):
        self.attrs = attrs or {}

        # Optional list or tuple of years to use in the "year" select box.
        if years:
            self.years = years
        else:
            this_year = datetime.date.today().year
            self.years = range(this_year, this_year + 10)

        # Optional dict of months to use in the "month" select box.
        if months:
            self.months = months
        else:
            self.months = MONTHS

        # Optional string, list, or tuple to use as empty_label.
        if isinstance(empty_label, (list, tuple)):
            if not len(empty_label) == 3:
                raise ValueError("empty_label list/tuple must have 3 elements.")

            self.year_none_value = ("", empty_label[0])
            self.month_none_value = ("", empty_label[1])
            self.day_none_value = ("", empty_label[2])
        else:
            if empty_label is not None:
                self.none_value = ("", empty_label)

            self.year_none_value = self.none_value
            self.month_none_value = self.none_value
            self.day_none_value = self.none_value

    def get_context(self, name, value, attrs):
        context = super().get_context(name, value, attrs)
        date_context = {}
        year_choices = [(i, str(i)) for i in self.years]
        if not self.is_required:
            year_choices.insert(0, self.year_none_value)
        year_name = self.year_field % name
        date_context["year"] = self.select_widget(
            attrs, choices=year_choices
        ).get_context(
            name=year_name,
            value=context["widget"]["value"]["year"],
            attrs={**context["widget"]["attrs"], "id": "id_%s" % year_name},
        )
        month_choices = list(self.months.items())
        if not self.is_required:
            month_choices.insert(0, self.month_none_value)
        month_name = self.month_field % name
        date_context["month"] = self.select_widget(
            attrs, choices=month_choices
        ).get_context(
            name=month_name,
            value=context["widget"]["value"]["month"],
            attrs={**context["widget"]["attrs"], "id": "id_%s" % month_name},
        )
        day_choices = [(i, i) for i in range(1, 32)]
        if not self.is_required:
            day_choices.insert(0, self.day_none_value)
        day_name = self.day_field % name
        date_context["day"] = self.select_widget(
            attrs,
            choices=day_choices,
        ).get_context(
            name=day_name,
            value=context["widget"]["value"]["day"],
            attrs={**context["widget"]["attrs"], "id": "id_%s" % day_name},
        )
        subwidgets = []
        for field in self._parse_date_fmt():
            subwidgets.append(date_context[field]["widget"])
        context["widget"]["subwidgets"] = subwidgets
        return context

    def format_value(self, value):
        """
        Return a dict containing the year, month, and day of the current value.
        Use dict instead of a datetime to allow invalid dates such as February
        31 to display correctly.
        """
        year, month, day = None, None, None
        if isinstance(value, (datetime.date, datetime.datetime)):
            year, month, day = value.year, value.month, value.day
        elif isinstance(value, str):
            match = self.date_re.match(value)
            if match:
                # Convert any zeros in the date to empty strings to match the
                # empty option value.
                year, month, day = [int(val) or "" for val in match.groups()]
            else:
                input_format = get_format("DATE_INPUT_FORMATS")[0]
                try:
                    d = datetime.datetime.strptime(value, input_format)
                except ValueError:
                    pass
                else:
                    year, month, day = d.year, d.month, d.day
        return {"year": year, "month": month, "day": day}

    @staticmethod
    def _parse_date_fmt():
        fmt = get_format("DATE_FORMAT")
        escaped = False
        for char in fmt:
            if escaped:
                escaped = False
            elif char == "\\":
                escaped = True
            elif char in "Yy":
                yield "year"
            elif char in "bEFMmNn":
                yield "month"
            elif char in "dj":
                yield "day"

    def id_for_label(self, id_):
        for first_select in self._parse_date_fmt():
            return "%s_%s" % (id_, first_select)
        return "%s_month" % id_

    def value_from_datadict(self, data, files, name):
        y = data.get(self.year_field % name)
        m = data.get(self.month_field % name)
        d = data.get(self.day_field % name)
        if y == m == d == "":
            return None
        if y is not None and m is not None and d is not None:
            input_format = get_format("DATE_INPUT_FORMATS")[0]
            input_format = formats.sanitize_strftime_format(input_format)
            try:
                date_value = datetime.date(int(y), int(m), int(d))
            except ValueError:
                # Return pseudo-ISO dates with zeros for any unselected values,
                # e.g. '2017-0-23'.
                return "%s-%s-%s" % (y or 0, m or 0, d or 0)
            except OverflowError:
                return "0-0-0"
            return date_value.strftime(input_format)
        return data.get(name)

    def value_omitted_from_data(self, data, files, name):
        return not any(
            ("{}_{}".format(name, interval) in data)
            for interval in ("year", "month", "day")
        )<|MERGE_RESOLUTION|>--- conflicted
+++ resolved
@@ -625,15 +625,8 @@
 
     def __init__(self, attrs=None, choices=(), option_attrs=None):
         super().__init__(attrs)
-<<<<<<< HEAD
         self.choices = choices
-=======
-        # choices can be any iterable, but we may need to render this widget
-        # multiple times. Thus, collapse it into a list so it can be consumed
-        # more than once.
-        self.choices = list(choices)
         self.option_attrs = {} if option_attrs is None else option_attrs.copy()
->>>>>>> 29259b02
 
     def __deepcopy__(self, memo):
         obj = copy.copy(self)
