"""
Cross Site Request Forgery Middleware.

This module provides a middleware that implements protection
against request forgeries from other sites.
"""
from __future__ import unicode_literals

import logging
import re

from django.conf import settings
from django.core.urlresolvers import get_callable
from django.utils.cache import patch_vary_headers
from django.utils.encoding import force_text
from django.utils.http import same_origin
from django.utils.crypto import constant_time_compare, get_random_string


logger = logging.getLogger('django.request')

REASON_NO_REFERER = "Referer checking failed - no Referer."
REASON_BAD_REFERER = "Referer checking failed - %s does not match %s."
REASON_NO_CSRF_COOKIE = "CSRF cookie not set."
REASON_BAD_TOKEN = "CSRF token missing or incorrect."

CSRF_KEY_LENGTH = 32


def _get_new_csrf_key():
    return get_random_string(CSRF_KEY_LENGTH)


def get_token(request):
    """
    Returns the CSRF token required for a POST form. The token is an
    alphanumeric value.

    A side effect of calling this function is to make the csrf_protect
    decorator and the CsrfViewMiddleware add a CSRF cookie and a 'Vary: Cookie'
    header to the outgoing response.  For this reason, you may need to use this
    function lazily, as is done by the csrf context processor.
    """
    request.META["CSRF_COOKIE_USED"] = True
    return request.META.get("CSRF_COOKIE", None)


def rotate_token(request):
    """
    Changes the CSRF token in use for a request - should be done on login
    for security purposes.
    """
    request.META.update({
        "CSRF_COOKIE_USED": True,
        "CSRF_COOKIE": _get_new_csrf_key(),
    })


def _sanitize_token(token):
    # Allow only alphanum
    if len(token) > CSRF_KEY_LENGTH:
        return _get_new_csrf_key()
    token = re.sub('[^a-zA-Z0-9]+', '', force_text(token))
    if token == "":
        # In case the cookie has been truncated to nothing at some point.
        return _get_new_csrf_key()
    return token


class CsrfViewMiddleware(object):
    """
    Middleware that requires a present and correct csrfmiddlewaretoken
    for POST requests that have a CSRF cookie, and sets an outgoing
    CSRF cookie.

    This middleware should be used in conjunction with the csrf_token template
    tag.

    To change the associated settings, override them in your own subclass and
    use that in your settings' MIDDLEWARE_CLASSES in place of this one.
    """
    # TODO(wesalvaro): This is a work-around until the settings have been
    #   deprecated. The default values from settings should be set here after
    #   that occurs and the __new__ function should be removed.
    #   Until then, these attributes cannot be used before __new__ is called.
    COOKIE_NAME = None
    COOKIE_DOMAIN = None
    COOKIE_PATH = None
    COOKIE_SECURE = None
    COOKIE_HTTPONLY = None
    FAILURE_VIEW = None
    HEADER_NAME = 'HTTP_X_CSRFTOKEN'

    # TODO(wesalvaro): This is a work-around until the settings have been
    #   deprecated. This lazily grabs the settings, preferring class values.
    def __new__(cls, *args, **kwargs):
        cls.COOKIE_NAME = cls.COOKIE_NAME or settings.CSRF_COOKIE_NAME
        cls.COOKIE_DOMAIN = cls.COOKIE_DOMAIN or settings.CSRF_COOKIE_DOMAIN
        cls.COOKIE_PATH = cls.COOKIE_PATH or settings.CSRF_COOKIE_PATH
        cls.COOKIE_SECURE = (settings.CSRF_COOKIE_SECURE
                             if cls.COOKIE_SECURE is None else cls.COOKIE_SECURE)
        cls.COOKIE_HTTPONLY = (settings.CSRF_COOKIE_HTTPONLY
                               if cls.COOKIE_HTTPONLY is None else cls.COOKIE_HTTPONLY)
        cls.FAILURE_VIEW = cls.FAILURE_VIEW or settings.CSRF_FAILURE_VIEW
        return super(CsrfViewMiddleware, cls).__new__(cls, *args, **kwargs)

    # The _accept and _reject methods currently only exist for the sake of the
    # requires_csrf_token decorator.
    def _accept(self, request):
        # Avoid checking the request twice by adding a custom attribute to
        # request.  This will be relevant when both decorator and middleware
        # are used.
        request.csrf_processing_done = True
        return None

    def _reject(self, request, reason):
        logger.warning('Forbidden (%s): %s', reason, request.path,
            extra={
                'status_code': 403,
                'request': request,
            }
        )
        return get_callable(self.FAILURE_VIEW)(request, reason=reason)

    def process_view(self, request, callback, callback_args, callback_kwargs):

        if getattr(request, 'csrf_processing_done', False):
            return None

        try:
            csrf_token = _sanitize_token(
                request.COOKIES[self.COOKIE_NAME])
            # Use same token next time
            request.META['CSRF_COOKIE'] = csrf_token
        except KeyError:
            csrf_token = None
            # Generate token and store it in the request, so it's
            # available to the view.
            request.META["CSRF_COOKIE"] = _get_new_csrf_key()

        # Wait until request.META["CSRF_COOKIE"] has been manipulated before
        # bailing out, so that get_token still works
        if getattr(callback, 'csrf_exempt', False):
            return None

        # Assume that anything not defined as 'safe' by RFC2616 needs protection
        if request.method not in ('GET', 'HEAD', 'OPTIONS', 'TRACE'):
            if getattr(request, '_dont_enforce_csrf_checks', False):
                # Mechanism to turn off CSRF checks for test suite.
                # It comes after the creation of CSRF cookies, so that
                # everything else continues to work exactly the same
                # (e.g. cookies are sent, etc.), but before any
                # branches that call reject().
                return self._accept(request)

            if request.is_secure():
                # Suppose user visits http://example.com/
                # An active network attacker (man-in-the-middle, MITM) sends a
                # POST form that targets https://example.com/detonate-bomb/ and
                # submits it via JavaScript.
                #
                # The attacker will need to provide a CSRF cookie and token, but
                # that's no problem for a MITM and the session-independent
                # nonce we're using. So the MITM can circumvent the CSRF
                # protection. This is true for any HTTP connection, but anyone
                # using HTTPS expects better! For this reason, for
                # https://example.com/ we need additional protection that treats
                # http://example.com/ as completely untrusted. Under HTTPS,
                # Barth et al. found that the Referer header is missing for
                # same-domain requests in only about 0.2% of cases or less, so
                # we can use strict Referer checking.
                referer = request.META.get('HTTP_REFERER')
                if referer is None:
                    return self._reject(request, REASON_NO_REFERER)

                # Note that request.get_host() includes the port.
                good_referer = 'https://%s/' % request.get_host()
                if not same_origin(referer, good_referer):
                    reason = REASON_BAD_REFERER % (referer, good_referer)
                    return self._reject(request, reason)

            if csrf_token is None:
                # No CSRF cookie. For POST requests, we insist on a CSRF cookie,
                # and in this way we can avoid all CSRF attacks, including login
                # CSRF.
                return self._reject(request, REASON_NO_CSRF_COOKIE)

            # Check non-cookie token for match.
            request_csrf_token = ""
            if request.method == "POST":
                request_csrf_token = request.POST.get('csrfmiddlewaretoken', '')

            if request_csrf_token == "":
                # Fall back to X-CSRFToken, to make things easier for AJAX,
                # and possible for PUT/DELETE.
                request_csrf_token = request.META.get(self.HEADER_NAME, '')

            if not constant_time_compare(request_csrf_token, csrf_token):
                return self._reject(request, REASON_BAD_TOKEN)

        return self._accept(request)

    def process_response(self, request, response):
        if getattr(response, 'csrf_processing_done', False):
            return response

        # If CSRF_COOKIE is unset, then CsrfViewMiddleware.process_view was
        # never called, probably because a request middleware returned a response
        # (for example, contrib.auth redirecting to a login page).
        if request.META.get("CSRF_COOKIE") is None:
            return response

        if not request.META.get("CSRF_COOKIE_USED", False):
            return response

        # Set the CSRF cookie even if it's already set, so we renew
        # the expiry timer.
        response.set_cookie(self.COOKIE_NAME,
                            request.META["CSRF_COOKIE"],
<<<<<<< HEAD
                            max_age=60 * 60 * 24 * 7 * 52,
                            domain=self.COOKIE_DOMAIN,
                            path=self.COOKIE_PATH,
                            secure=self.COOKIE_SECURE,
                            httponly=self.COOKIE_HTTPONLY
=======
                            max_age=settings.CSRF_COOKIE_AGE,
                            domain=settings.CSRF_COOKIE_DOMAIN,
                            path=settings.CSRF_COOKIE_PATH,
                            secure=settings.CSRF_COOKIE_SECURE,
                            httponly=settings.CSRF_COOKIE_HTTPONLY
>>>>>>> 63d0cbab
                            )
        # Content varies with the CSRF cookie, so set the Vary header.
        patch_vary_headers(response, ('Cookie',))
        response.csrf_processing_done = True
        return response<|MERGE_RESOLUTION|>--- conflicted
+++ resolved
@@ -83,6 +83,7 @@
     #   deprecated. The default values from settings should be set here after
     #   that occurs and the __new__ function should be removed.
     #   Until then, these attributes cannot be used before __new__ is called.
+    COOKIE_AGE = 60 * 60 * 24 * 7 * 52
     COOKIE_NAME = None
     COOKIE_DOMAIN = None
     COOKIE_PATH = None
@@ -94,6 +95,7 @@
     # TODO(wesalvaro): This is a work-around until the settings have been
     #   deprecated. This lazily grabs the settings, preferring class values.
     def __new__(cls, *args, **kwargs):
+        cls.COOKIE_AGE = cls.COOKIE_AGE or settings.CSRF_COOKIE_AGE
         cls.COOKIE_NAME = cls.COOKIE_NAME or settings.CSRF_COOKIE_NAME
         cls.COOKIE_DOMAIN = cls.COOKIE_DOMAIN or settings.CSRF_COOKIE_DOMAIN
         cls.COOKIE_PATH = cls.COOKIE_PATH or settings.CSRF_COOKIE_PATH
@@ -217,19 +219,11 @@
         # the expiry timer.
         response.set_cookie(self.COOKIE_NAME,
                             request.META["CSRF_COOKIE"],
-<<<<<<< HEAD
-                            max_age=60 * 60 * 24 * 7 * 52,
+                            max_age=self.COOKIE_AGE,
                             domain=self.COOKIE_DOMAIN,
                             path=self.COOKIE_PATH,
                             secure=self.COOKIE_SECURE,
                             httponly=self.COOKIE_HTTPONLY
-=======
-                            max_age=settings.CSRF_COOKIE_AGE,
-                            domain=settings.CSRF_COOKIE_DOMAIN,
-                            path=settings.CSRF_COOKIE_PATH,
-                            secure=settings.CSRF_COOKIE_SECURE,
-                            httponly=settings.CSRF_COOKIE_HTTPONLY
->>>>>>> 63d0cbab
                             )
         # Content varies with the CSRF cookie, so set the Vary header.
         patch_vary_headers(response, ('Cookie',))
