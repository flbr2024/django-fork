from __future__ import unicode_literals

from django.db import models
from django.db.models.options import normalize_together
from django.db.migrations.state import ModelState
from django.db.migrations.operations.base import Operation
from django.utils import six


class CreateModel(Operation):
    """
    Create a model's table.
    """

    serialization_expand_args = ['fields', 'options']

    def __init__(self, name, fields, options=None, bases=None):
        self.name = name
        self.fields = fields
        self.options = options or {}
        self.bases = bases or (models.Model,)

    def state_forwards(self, app_label, state):
        state.models[app_label, self.name.lower()] = ModelState(
            app_label,
            self.name,
            list(self.fields),
            dict(self.options),
            tuple(self.bases),
        )

    def database_forwards(self, app_label, schema_editor, from_state, to_state):
        apps = to_state.render()
        model = apps.get_model(app_label, self.name)
        if self.allowed_to_migrate(schema_editor.connection.alias, model):
            schema_editor.create_model(model)

    def database_backwards(self, app_label, schema_editor, from_state, to_state):
        apps = from_state.render()
        model = apps.get_model(app_label, self.name)
        if self.allowed_to_migrate(schema_editor.connection.alias, model):
            schema_editor.delete_model(model)

    def describe(self):
        return "Create %smodel %s" % ("proxy " if self.options.get("proxy", False) else "", self.name)

    def references_model(self, name, app_label=None):
        strings_to_check = [self.name]
        # Check we didn't inherit from the model
        for base in self.bases:
            if isinstance(base, six.string_types):
                strings_to_check.append(base.split(".")[-1])
        # Check we have no FKs/M2Ms with it
        for fname, field in self.fields:
            if field.rel:
                if isinstance(field.rel.to, six.string_types):
                    strings_to_check.append(field.rel.to.split(".")[-1])
        # Now go over all the strings and compare them
        for string in strings_to_check:
            if string.lower() == name.lower():
                return True
        return False

    def __eq__(self, other):
        return (
            (self.__class__ == other.__class__) and
            (self.name == other.name) and
            (self.options == other.options) and
            (self.bases == other.bases) and
            ([(k, f.deconstruct()[1:]) for k, f in self.fields] == [(k, f.deconstruct()[1:]) for k, f in other.fields])
        )


class DeleteModel(Operation):
    """
    Drops a model's table.
    """

    def __init__(self, name):
        self.name = name

    def state_forwards(self, app_label, state):
        del state.models[app_label, self.name.lower()]

    def database_forwards(self, app_label, schema_editor, from_state, to_state):
        apps = from_state.render()
        model = apps.get_model(app_label, self.name)
        if self.allowed_to_migrate(schema_editor.connection.alias, model):
            schema_editor.delete_model(model)

    def database_backwards(self, app_label, schema_editor, from_state, to_state):
        apps = to_state.render()
        model = apps.get_model(app_label, self.name)
        if self.allowed_to_migrate(schema_editor.connection.alias, model):
            schema_editor.create_model(model)

    def references_model(self, name, app_label=None):
        return name.lower() == self.name.lower()

    def describe(self):
        return "Delete model %s" % (self.name, )


class RenameModel(Operation):
    """
    Renames a model.
    """

    reversible = False

    def __init__(self, old_name, new_name):
        self.old_name = old_name
        self.new_name = new_name

    def state_forwards(self, app_label, state):
        # Get all of the related objects we need to repoint
        apps = state.render(skip_cache=True)
        model = apps.get_model(app_label, self.old_name)
        related_objects = model._meta.get_fields(data=False, related_objects=True)
        related_m2m_objects = model._meta.get_fields(data=False, related_m2m=True)
        # Rename the model
        state.models[app_label, self.new_name.lower()] = state.models[app_label, self.old_name.lower()]
        state.models[app_label, self.new_name.lower()].name = self.new_name
        del state.models[app_label, self.old_name.lower()]
        # Repoint the FKs and M2Ms pointing to us
        for related_object in (related_objects + related_m2m_objects):
            # Use the new related key for self referential related objects.
            if related_object.model == model:
                related_key = (app_label, self.new_name.lower())
            else:
                related_key = (
                    related_object.model._meta.app_label,
                    related_object.model._meta.object_name.lower(),
                )
            new_fields = []
            for name, field in state.models[related_key].fields:
                if name == related_object.field.name:
                    field = field.clone()
                    field.rel.to = "%s.%s" % (app_label, self.new_name)
                new_fields.append((name, field))
            state.models[related_key].fields = new_fields

    def database_forwards(self, app_label, schema_editor, from_state, to_state):
        old_apps = from_state.render()
        new_apps = to_state.render()
        old_model = old_apps.get_model(app_label, self.old_name)
        new_model = new_apps.get_model(app_label, self.new_name)
        if self.allowed_to_migrate(schema_editor.connection.alias, new_model):
            # Move the main table
            schema_editor.alter_db_table(
                new_model,
                old_model._meta.db_table,
                new_model._meta.db_table,
            )
            # Alter the fields pointing to us
            related_objects = old_model._meta.get_fields(data=False, related_objects=True)
            related_m2m_objects = old_model._meta.get_fields(data=False, related_m2m=True)
            for related_object in (related_objects + related_m2m_objects):
                if related_object.model == old_model:
                    model = new_model
                    related_key = (app_label, self.new_name.lower())
                else:
                    model = related_object.model
                    related_key = (
                        related_object.model._meta.app_label,
                        related_object.model._meta.object_name.lower(),
                    )
                to_field = new_apps.get_model(
<<<<<<< HEAD
                    related_object.model._meta.app_label,
                    related_object.model._meta.object_name.lower(),
                )._meta.get_field(related_object.field.name, related_objects=True, related_m2m=True, virtual=True)
=======
                    *related_key
                )._meta.get_field_by_name(related_object.field.name)[0]
>>>>>>> edcc75e5
                schema_editor.alter_field(
                    model,
                    related_object.field,
                    to_field,
                )

    def database_backwards(self, app_label, schema_editor, from_state, to_state):
        self.new_name, self.old_name = self.old_name, self.new_name
        self.database_forwards(app_label, schema_editor, from_state, to_state)
        self.new_name, self.old_name = self.old_name, self.new_name

    def references_model(self, name, app_label=None):
        return (
            name.lower() == self.old_name.lower() or
            name.lower() == self.new_name.lower()
        )

    def describe(self):
        return "Rename model %s to %s" % (self.old_name, self.new_name)


class AlterModelTable(Operation):
    """
    Renames a model's table
    """

    def __init__(self, name, table):
        self.name = name
        self.table = table

    def state_forwards(self, app_label, state):
        state.models[app_label, self.name.lower()].options["db_table"] = self.table

    def database_forwards(self, app_label, schema_editor, from_state, to_state):
        old_apps = from_state.render()
        new_apps = to_state.render()
        old_model = old_apps.get_model(app_label, self.name)
        new_model = new_apps.get_model(app_label, self.name)
        if self.allowed_to_migrate(schema_editor.connection.alias, new_model):
            schema_editor.alter_db_table(
                new_model,
                old_model._meta.db_table,
                new_model._meta.db_table,
            )

    def database_backwards(self, app_label, schema_editor, from_state, to_state):
        return self.database_forwards(app_label, schema_editor, from_state, to_state)

    def references_model(self, name, app_label=None):
        return name.lower() == self.name.lower()

    def describe(self):
        return "Rename table for %s to %s" % (self.name, self.table)


class AlterUniqueTogether(Operation):
    """
    Changes the value of unique_together to the target one.
    Input value of unique_together must be a set of tuples.
    """
    option_name = "unique_together"

    def __init__(self, name, unique_together):
        self.name = name
        unique_together = normalize_together(unique_together)
        # need None rather than an empty set to prevent infinite migrations
        # after removing unique_together from a model
        self.unique_together = set(tuple(cons) for cons in unique_together) or None

    def state_forwards(self, app_label, state):
        model_state = state.models[app_label, self.name.lower()]
        model_state.options[self.option_name] = self.unique_together

    def database_forwards(self, app_label, schema_editor, from_state, to_state):
        old_apps = from_state.render()
        new_apps = to_state.render()
        old_model = old_apps.get_model(app_label, self.name)
        new_model = new_apps.get_model(app_label, self.name)
        if self.allowed_to_migrate(schema_editor.connection.alias, new_model):
            schema_editor.alter_unique_together(
                new_model,
                getattr(old_model._meta, self.option_name, set()),
                getattr(new_model._meta, self.option_name, set()),
            )

    def database_backwards(self, app_label, schema_editor, from_state, to_state):
        return self.database_forwards(app_label, schema_editor, from_state, to_state)

    def references_model(self, name, app_label=None):
        return name.lower() == self.name.lower()

    def describe(self):
        return "Alter %s for %s (%s constraint(s))" % (self.option_name, self.name, len(self.unique_together or ''))


class AlterIndexTogether(Operation):
    """
    Changes the value of index_together to the target one.
    Input value of index_together must be a set of tuples.
    """
    option_name = "index_together"

    def __init__(self, name, index_together):
        self.name = name
        index_together = normalize_together(index_together)
        # need None rather than an empty set to prevent infinite migrations
        # after removing unique_together from a model
        self.index_together = set(tuple(cons) for cons in index_together) or None

    def state_forwards(self, app_label, state):
        model_state = state.models[app_label, self.name.lower()]
        model_state.options[self.option_name] = self.index_together

    def database_forwards(self, app_label, schema_editor, from_state, to_state):
        old_apps = from_state.render()
        new_apps = to_state.render()
        old_model = old_apps.get_model(app_label, self.name)
        new_model = new_apps.get_model(app_label, self.name)
        if self.allowed_to_migrate(schema_editor.connection.alias, new_model):
            schema_editor.alter_index_together(
                new_model,
                getattr(old_model._meta, self.option_name, set()),
                getattr(new_model._meta, self.option_name, set()),
            )

    def database_backwards(self, app_label, schema_editor, from_state, to_state):
        return self.database_forwards(app_label, schema_editor, from_state, to_state)

    def references_model(self, name, app_label=None):
        return name.lower() == self.name.lower()

    def describe(self):
        return "Alter %s for %s (%s constraint(s))" % (self.option_name, self.name, len(self.index_together or ''))


class AlterOrderWithRespectTo(Operation):
    """
    Represents a change with the order_with_respect_to option.
    """

    def __init__(self, name, order_with_respect_to):
        self.name = name
        self.order_with_respect_to = order_with_respect_to

    def state_forwards(self, app_label, state):
        model_state = state.models[app_label, self.name.lower()]
        model_state.options['order_with_respect_to'] = self.order_with_respect_to

    def database_forwards(self, app_label, schema_editor, from_state, to_state):
        from_model = from_state.render().get_model(app_label, self.name)
        to_model = to_state.render().get_model(app_label, self.name)
        if self.allowed_to_migrate(schema_editor.connection.alias, to_model):
            # Remove a field if we need to
            if from_model._meta.order_with_respect_to and not to_model._meta.order_with_respect_to:
                schema_editor.remove_field(from_model, from_model._meta.get_field("_order", related_objects=True, related_m2m=True, virtual=True))
            # Add a field if we need to (altering the column is untouched as
            # it's likely a rename)
            elif to_model._meta.order_with_respect_to and not from_model._meta.order_with_respect_to:
                field = to_model._meta.get_field("_order", related_objects=True, related_m2m=True, virtual=True)
                schema_editor.add_field(
                    from_model,
                    field,
                )

    def database_backwards(self, app_label, schema_editor, from_state, to_state):
        self.database_forwards(app_label, schema_editor, from_state, to_state)

    def references_model(self, name, app_label=None):
        return name.lower() == self.name.lower()

    def describe(self):
        return "Set order_with_respect_to on %s to %s" % (self.name, self.order_with_respect_to)


class AlterModelOptions(Operation):
    """
    Sets new model options that don't directly affect the database schema
    (like verbose_name, permissions, ordering). Python code in migrations
    may still need them.
    """

    # Model options we want to compare and preserve in an AlterModelOptions op
    ALTER_OPTION_KEYS = [
        "get_latest_by",
        "ordering",
        "permissions",
        "default_permissions",
        "select_on_save",
        "verbose_name",
        "verbose_name_plural",
    ]

    def __init__(self, name, options):
        self.name = name
        self.options = options

    def state_forwards(self, app_label, state):
        model_state = state.models[app_label, self.name.lower()]
        model_state.options = dict(model_state.options)
        model_state.options.update(self.options)
        for key in self.ALTER_OPTION_KEYS:
            if key not in self.options and key in model_state.options:
                del model_state.options[key]

    def database_forwards(self, app_label, schema_editor, from_state, to_state):
        pass

    def database_backwards(self, app_label, schema_editor, from_state, to_state):
        pass

    def references_model(self, name, app_label=None):
        return name.lower() == self.name.lower()

    def describe(self):
        return "Change Meta options on %s" % (self.name, )<|MERGE_RESOLUTION|>--- conflicted
+++ resolved
@@ -166,14 +166,8 @@
                         related_object.model._meta.object_name.lower(),
                     )
                 to_field = new_apps.get_model(
-<<<<<<< HEAD
-                    related_object.model._meta.app_label,
-                    related_object.model._meta.object_name.lower(),
+                    *related_key
                 )._meta.get_field(related_object.field.name, related_objects=True, related_m2m=True, virtual=True)
-=======
-                    *related_key
-                )._meta.get_field_by_name(related_object.field.name)[0]
->>>>>>> edcc75e5
                 schema_editor.alter_field(
                     model,
                     related_object.field,
