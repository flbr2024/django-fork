--- conflicted
+++ resolved
@@ -221,12 +221,8 @@
             if not self.get_autocommit():
                 self.connection.commit()
 
-<<<<<<< HEAD
+    @async_unsafe
     def create_cursor(self, name=None, *args, **kwargs):
-=======
-    @async_unsafe
-    def create_cursor(self, name=None):
->>>>>>> 1e429df7
         if name:
             # In autocommit mode, the cursor will be used outside of a
             # transaction, hence use a holdable cursor.
