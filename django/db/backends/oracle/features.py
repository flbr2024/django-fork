--- conflicted
+++ resolved
@@ -138,7 +138,6 @@
                     },
                 }
             )
-<<<<<<< HEAD
         if self.connection.settings_dict["OPTIONS"].get("pool"):
             skips.update(
                 {
@@ -157,7 +156,7 @@
                         "test_password_with_at_sign",
                     },
                 }
-=======
+            )
         if is_oracledb and self.connection.oracledb_version >= (2, 1, 2):
             skips.update(
                 {
@@ -167,7 +166,6 @@
                         "test_hidden_no_data_found_exception"
                     },
                 },
->>>>>>> 47c60820
             )
         return skips
 
