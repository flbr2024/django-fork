--- conflicted
+++ resolved
@@ -81,56 +81,6 @@
     supports_json_field_contains = False
     supports_collation_on_textfield = False
     test_now_utc_template = "CURRENT_TIMESTAMP AT TIME ZONE 'UTC'"
-<<<<<<< HEAD
-
-    django_test_skips = {
-        "Oracle doesn't support SHA224.": {
-            "db_functions.text.test_sha224.SHA224Tests.test_basic",
-            "db_functions.text.test_sha224.SHA224Tests.test_transform",
-        },
-        "Oracle doesn't correctly calculate ISO 8601 week numbering before "
-        "1583 (the Gregorian calendar was introduced in 1582).": {
-            "db_functions.datetime.test_extract_trunc.DateFunctionTests."
-            "test_trunc_week_before_1000",
-            "db_functions.datetime.test_extract_trunc.DateFunctionWithTimeZoneTests."
-            "test_trunc_week_before_1000",
-        },
-        "Oracle doesn't support bitwise XOR.": {
-            "expressions.tests.ExpressionOperatorTests.test_lefthand_bitwise_xor",
-            "expressions.tests.ExpressionOperatorTests.test_lefthand_bitwise_xor_null",
-            "expressions.tests.ExpressionOperatorTests."
-            "test_lefthand_bitwise_xor_right_null",
-        },
-        "Oracle requires ORDER BY in row_number, ANSI:SQL doesn't.": {
-            "expressions_window.tests.WindowFunctionTests.test_row_number_no_ordering",
-        },
-        "Raises ORA-00600: internal error code.": {
-            "model_fields.test_jsonfield.TestQuerying.test_usage_in_subquery",
-        },
-        "Oracle doesn't support changing collations on indexed columns (#33671).": {
-            "migrations.test_operations.OperationTests."
-            "test_alter_field_pk_fk_db_collation",
-        },
-        "Oracle doesn't support comparing NCLOB to NUMBER.": {
-            "generic_relations_regress.tests.GenericRelationTests.test_textlink_filter",
-        },
-        "Oracle doesn't support casting filters to NUMBER.": {
-            "lookup.tests.LookupQueryingTests.test_aggregate_combined_lookup",
-        },
-        "Pooling does not supports persistent connection": {
-            "backends.base.test_base.ConnectionHealthChecksTests."
-            "test_health_checks_enabled",
-            "backends.base.test_base.ConnectionHealthChecksTests."
-            "test_health_checks_enabled_errors_occurred",
-            "backends.base.test_base.ConnectionHealthChecksTests."
-            "test_health_checks_disabled",
-            "backends.base.test_base.ConnectionHealthChecksTests."
-            "test_set_autocommit_health_checks_enabled",
-            "servers.tests.LiveServerTestCloseConnectionTest.test_closes_connections",
-        },
-    }
-=======
->>>>>>> 921670c6
     django_test_expected_failures = {
         # A bug in Django/oracledb with respect to string handling (#23843).
         "annotations.tests.NonAggregateAnnotationTestCase.test_custom_functions",
@@ -187,6 +137,23 @@
                     },
                 }
             )
+        if self.connection.settings_dict["OPTIONS"].get("pool"):
+            skips.update(
+                {
+                    "Pooling does not supports persistent connection": {
+                        "backends.base.test_base.ConnectionHealthChecksTests."
+                        "test_health_checks_enabled",
+                        "backends.base.test_base.ConnectionHealthChecksTests."
+                        "test_health_checks_enabled_errors_occurred",
+                        "backends.base.test_base.ConnectionHealthChecksTests."
+                        "test_health_checks_disabled",
+                        "backends.base.test_base.ConnectionHealthChecksTests."
+                        "test_set_autocommit_health_checks_enabled",
+                        "servers.tests.LiveServerTestCloseConnectionTest."
+                        "test_closes_connections",
+                    },
+                }
+            )
         return skips
 
     @cached_property
