--- conflicted
+++ resolved
@@ -100,10 +100,6 @@
         Retrieves and caches the value from the datastore on the first lookup.
         Returns the cached value.
         """
-<<<<<<< HEAD
-        from django.core.exceptions import FieldDoesNotExist
-=======
->>>>>>> 572ad9a9
         non_deferred_model = instance._meta.proxy_for_model
         opts = non_deferred_model._meta
 
